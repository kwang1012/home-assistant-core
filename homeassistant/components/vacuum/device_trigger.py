--- conflicted
+++ resolved
@@ -109,11 +109,7 @@
     trigger_info: TriggerInfo,
 ) -> CALLBACK_TYPE:
     """Listen for state changes based on previous action configuration."""
-<<<<<<< HEAD
     to_state = await vacuum.async_get_action_completed_state(config[CONF_TYPE])
-=======
-    to_state = await async_get_action_completed_state(config[CONF_TYPE])
->>>>>>> 63b33914
     trigger_config = {
         CONF_ENTITY_ID: config[CONF_ENTITY_ID],
         CONF_TYPE: to_state,
