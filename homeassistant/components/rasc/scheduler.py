"""Support for rasc."""
from __future__ import annotations

import asyncio
from collections.abc import Callable, Coroutine, Sequence
import copy
from datetime import datetime, timedelta
from functools import cmp_to_key
import json
import logging
import os
import time
from typing import TYPE_CHECKING, Any, Optional

from homeassistant.const import (
    ATTR_ACTION_ID,
    ATTR_ENTITY_ID,
    CONF_CHOOSE,
    CONF_CONDITION,
    CONF_DELAY,
    CONF_DEPEND_ON,
    CONF_DEVICE_ID,
    CONF_ENTITY_ID,
    CONF_PARALLEL,
    CONF_RECORD_RESULTS,
    CONF_RESCHEDULING_POLICY,
    CONF_SCHEDULING_POLICY,
    CONF_SEQUENCE,
    CONF_SERVICE,
    CONF_SERVICE_DATA,
    CONF_TARGET,
    CONF_TYPE,
    DOMAIN_SCRIPT,
    FCFS,
    FCFS_POST,
    JIT,
    LOCK_STATE_ACQUIRED,
    LOCK_STATE_LEASED,
    LOCK_STATE_RELEASED,
    LOCK_STATE_SCHEDULED,
    RASC_ACK,
    RASC_COMPLETE,
    RASC_INCOMPLETE,
    RASC_RESPONSE,
    RASC_SCHEDULED,
    RASC_START,
    TIMELINE,
)
from homeassistant.core import Event, HomeAssistant

if TYPE_CHECKING:
    from homeassistant.components.script import BaseScriptEntity
    from homeassistant.helpers.entity_component import EntityComponent

from homeassistant.helpers.rascalscheduler import (
    datetime_to_string,
    generate_duration,
    get_routine_id,
    string_to_datetime,
    time_range_to_string,
)
from homeassistant.helpers.template import device_entities
from homeassistant.helpers.typing import ConfigType

from .abstraction import RASCAbstraction
from .const import CONF_TRANSITION, DOMAIN, MAX_SCHEDULE_TIME
from .entity import (
    ActionEntity,
    BaseRoutineEntity,
    Queue,
    RoutineEntity,
    get_entity_id_from_number,
)
from .log import LOG_PATH, TRAIL, set_logger
from .metrics import ScheduleMetrics

CONF_ROUTINE_ID = "routine_id"
CONF_ROUTINE_LOCK_STATUS = "routine_lock_status"
CONF_STEP = "step"
CONF_END_VIRTUAL_NODE = "end_virtual_node"

TIMEOUT = 3000  # millisecond

_LOGGER = set_logger()
_LOGGER.level = logging.DEBUG


def create_routine(
    hass: HomeAssistant,
    name: str | None,
    routine_id: str,
    action_script: Sequence[dict[str, Any]],
) -> BaseRoutineEntity:
    """Create a routine based on the given action script."""
    rasc: Optional[RASCAbstraction] = hass.data[DOMAIN]
    if not rasc:
        raise ValueError("RASC is not initialized.")
    next_parents = list[ActionEntity]()
    entities: dict[str, ActionEntity] = {}
    config: dict[str, Any] = {}

    # confige action id for each node
    config[CONF_STEP] = -1
    config[CONF_ROUTINE_ID] = routine_id

    for _, script in enumerate(action_script):
        if (
            CONF_PARALLEL not in script
            and CONF_SEQUENCE not in script
            and CONF_SERVICE not in script
            and CONF_CONDITION not in script
            and CONF_CHOOSE not in script
            and CONF_DELAY not in script
        ):
            # print("script:", script)
            config[CONF_STEP] = config[CONF_STEP] + 1
            action_id = f"{config[CONF_ROUTINE_ID]}.{config[CONF_STEP]}"
            action: str = script[CONF_TYPE]
            action_wo_platform = action.split(".")[1]
            if CONF_TRANSITION in script:
                transition: float | None = script[CONF_TRANSITION]
                # _LOGGER.debug(
                #     "The transition of action %s is %f", action_id, transition
                # )
            else:
                transition = None
            target_entities = get_target_entities(hass, script)
            estimated_rts = dict[str, timedelta]()
            estimated_stc = dict[str, timedelta]()
            for target_entity in target_entities:
                entity_id = get_entity_id_from_number(hass, target_entity)
                estimated_rts_sec = rasc.get_action_length_estimate(
                    entity_id,
                    action=action_wo_platform,
                    transition=transition,
                    part="rts",
                )
                estimated_stc_sec = rasc.get_action_length_estimate(
                    entity_id,
                    action=action_wo_platform,
                    transition=transition,
                    part="stc",
                )
                estimated_rts[entity_id] = generate_duration(estimated_rts_sec)
                estimated_stc[entity_id] = generate_duration(estimated_stc_sec)

            entities[action_id] = ActionEntity(
                hass=hass,
                action=script,
                action_id=action_id,
                rts=estimated_rts,
                stc=estimated_stc,
                logger=_LOGGER,
            )

            dependency_types: Optional[list[str]] = None
            if CONF_DEPEND_ON in script:
                dependency_types_script = script[CONF_DEPEND_ON]
                if isinstance(dependency_types_script, str):
                    dependency_types = [dependency_types_script]
                elif isinstance(dependency_types_script, list):
                    dependency_types = dependency_types_script
                else:
                    raise ValueError(
                        f"Invalid dependency types {dependency_types_script}"
                    )
            else:
                dependency_types = [RASC_COMPLETE]

            if next_parents:
                if not dependency_types:
                    raise ValueError(
                        f"Dependency types are not defined for action {action_id}"
                    )
                if len(dependency_types) != len(next_parents):
                    if len(dependency_types) != 1:
                        raise ValueError(
                            f"Dependency types {dependency_types} do not match the number of parents {len(next_parents)}"
                        )
                    dependency_types = dependency_types * len(next_parents)

                for parent, dependency in zip(next_parents, dependency_types):
                    if dependency not in entities[action_id].parents:
                        entities[action_id].parents[dependency] = set()
                    entities[action_id].parents[dependency].add(parent)
                    if dependency not in parent.children:
                        parent.children[dependency] = set()
                    parent.children[dependency].add(entities[action_id])

            next_parents.clear()
            next_parents.append(entities[action_id])

        else:
            leaf_nodes = _create_routine(hass, script, config, next_parents, entities)
            next_parents.clear()
            next_parents = leaf_nodes

    # add virtual node to the end of the routine
    # the use of the virtual node is to identify if all actions in the routine are completed
    entities[CONF_END_VIRTUAL_NODE] = ActionEntity(
        hass=hass,
        action={},
        action_id="",
        rts={},
        stc={},
        is_end_node=True,
        logger=_LOGGER,
    )

    for parent in next_parents:
        if RASC_COMPLETE not in parent.children:
            parent.children[RASC_COMPLETE] = set()
        parent.children[RASC_COMPLETE].add(entities[CONF_END_VIRTUAL_NODE])
        if RASC_COMPLETE not in entities[CONF_END_VIRTUAL_NODE].parents:
            entities[CONF_END_VIRTUAL_NODE].parents[RASC_COMPLETE] = set()
        entities[CONF_END_VIRTUAL_NODE].parents[RASC_COMPLETE].add(parent)

    return BaseRoutineEntity(name, routine_id, entities, action_script)


def _create_routine(  # noqa: C901
    hass: HomeAssistant,
    script: dict[str, Any],
    config: dict[str, Any],
    parents: list[ActionEntity],
    entities: dict[str, ActionEntity],
) -> list[ActionEntity]:
    """Create a routine based on the given action script."""
    rasc: Optional[RASCAbstraction] = hass.data[DOMAIN]
    if not rasc:
        raise ValueError("RASC is not initialized.")

    next_parents: list[ActionEntity] = []
    # print("script:", script)
    if CONF_PARALLEL in script:
        for item in list(script.values())[0]:
            leaf_entities = _create_routine(hass, item, config, parents, entities)
            for entity in leaf_entities:
                next_parents.append(entity)

    elif CONF_SEQUENCE in script:
        next_parents = parents
        for item in list(script.values())[0]:
            leaf_entities = _create_routine(hass, item, config, next_parents, entities)
            next_parents = leaf_entities

    elif CONF_SERVICE in script:
        domain: str = script[CONF_SERVICE].split(".")[0]
        if domain == DOMAIN_SCRIPT:
            script_component: EntityComponent[BaseScriptEntity] = hass.data[
                DOMAIN_SCRIPT
            ]

            if script_component:
                base_script = script_component.get_entity(list(script.values())[0])
                if base_script and base_script.raw_config:
                    next_parents = parents
                    for item in base_script.raw_config[CONF_SEQUENCE]:
                        leaf_entities = _create_routine(
                            hass, item, config, next_parents, entities
                        )
                        next_parents = leaf_entities
        else:
            config[CONF_STEP] = config[CONF_STEP] + 1
            action_id = f"{config[CONF_ROUTINE_ID]}.{config[CONF_STEP]}"
            action: str = script[CONF_SERVICE]
            action_wo_platform = action.split(".")[1]
            if (
                CONF_SERVICE_DATA in script
                and CONF_TRANSITION in script[CONF_SERVICE_DATA]
            ):
                transition: float | None = script[CONF_SERVICE_DATA][CONF_TRANSITION]
                # _LOGGER.debug(
                #     "The transition of action %s is %f", action_id, transition
                # )
            else:
                transition = None
            target_entities = get_target_entities(hass, script)
            estimated_rts = dict[str, timedelta]()
            estimated_stc = dict[str, timedelta]()
            for target_entity in target_entities:
                entity_id = get_entity_id_from_number(hass, target_entity)
                estimated_rts_sec = rasc.get_action_length_estimate(
                    entity_id,
                    action=action_wo_platform,
                    transition=transition,
                    part="rts",
                )
                estimated_stc_sec = rasc.get_action_length_estimate(
                    entity_id,
                    action=action_wo_platform,
                    transition=transition,
                    part="stc",
                )
                estimated_rts[entity_id] = generate_duration(estimated_rts_sec)
                estimated_stc[entity_id] = generate_duration(estimated_stc_sec)

            entities[action_id] = ActionEntity(
                hass=hass,
                action=script,
                action_id=action_id,
                rts=estimated_rts,
                stc=estimated_stc,
                logger=_LOGGER,
            )

            dependency_types: Optional[list[str]] = None
            if CONF_DEPEND_ON in script:
                dependency_types_script = script[CONF_DEPEND_ON]
                if isinstance(dependency_types_script, str):
                    dependency_types = [dependency_types_script]
                elif isinstance(dependency_types_script, list):
                    dependency_types = dependency_types_script
                else:
                    raise ValueError(
                        f"Invalid dependency types {dependency_types_script}"
                    )
            else:
                dependency_types = [RASC_COMPLETE]

            if parents:
                if not dependency_types:
                    raise ValueError(
                        f"Dependency types are not defined for action {action_id}"
                    )
                if len(dependency_types) != len(parents):
                    if len(dependency_types) != 1:
                        raise ValueError(
                            f"Dependency types {dependency_types} do not match the number of parents {len(parents)}"
                        )
                    dependency_types = dependency_types * len(parents)

                for parent, dependency in zip(parents, dependency_types):
                    if dependency not in entities[action_id].parents:
                        entities[action_id].parents[dependency] = set()
                    entities[action_id].parents[dependency].add(parent)
                    if dependency not in parent.children:
                        parent.children[dependency] = set()
                    parent.children[dependency].add(entities[action_id])

            next_parents.append(entities[action_id])

    elif CONF_CONDITION in script or CONF_CHOOSE in script:
        next_parents = parents

    elif CONF_DELAY in script:
        delta = timedelta(**script[CONF_DELAY])

        for parent in parents:
            parent.delay = delta

        next_parents = parents

    else:
        config[CONF_STEP] = config[CONF_STEP] + 1
        action_id = f"{config[CONF_ROUTINE_ID]}.{config[CONF_STEP]}"
        action = script[CONF_TYPE]
        action_wo_platform = action.split(".")[1]
        if CONF_TRANSITION in script:
            transition = script[CONF_TRANSITION]
            # _LOGGER.debug("The transition of action %s is %f", action_id, transition)
        else:
            transition = None
        target_entities = get_target_entities(hass, script)
        estimated_rts = dict[str, timedelta]()
        estimated_stc = dict[str, timedelta]()
        for target_entity in target_entities:
            entity_id = get_entity_id_from_number(hass, target_entity)
            estimated_rts_sec = rasc.get_action_length_estimate(
                entity_id, action=action_wo_platform, transition=transition, part="rts"
            )
            estimated_stc_sec = rasc.get_action_length_estimate(
                entity_id, action=action_wo_platform, transition=transition, part="stc"
            )
            estimated_rts[entity_id] = generate_duration(estimated_rts_sec)
            estimated_stc[entity_id] = generate_duration(estimated_stc_sec)

        entities[action_id] = ActionEntity(
            hass=hass,
            action=script,
            action_id=action_id,
            rts=estimated_rts,
            stc=estimated_stc,
            logger=_LOGGER,
        )

        dependency_types = None
        if CONF_DEPEND_ON in script:
            dependency_types_script = script[CONF_DEPEND_ON]
            if isinstance(dependency_types_script, str):
                dependency_types = [dependency_types_script]
            elif isinstance(dependency_types_script, list):
                dependency_types = dependency_types_script
            else:
                raise ValueError(f"Invalid dependency types {dependency_types_script}")
        else:
            dependency_types = [RASC_COMPLETE]

        if parents:
            if not dependency_types:
                raise ValueError(
                    f"Dependency types are not defined for action {action_id}"
                )
            if len(dependency_types) != len(parents):
                if len(dependency_types) != 1:
                    raise ValueError(
                        f"Dependency types {dependency_types} do not match the number of parents {len(parents)}"
                    )
                dependency_types = dependency_types * len(parents)

            for parent, dependency in zip(parents, dependency_types):
                if dependency not in entities[action_id].parents:
                    entities[action_id].parents[dependency] = set()
                entities[action_id].parents[dependency].add(parent)
                if dependency not in parent.children:
                    parent.children[dependency] = set()
                parent.children[dependency].add(entities[action_id])

        next_parents.append(entities[action_id])

    return next_parents


def get_target_entities(hass: HomeAssistant, script: dict[str, Any]) -> list[str]:
    """Get all the entities from the given script."""
    target_entities: list[str] = []

    # print("script:", script)
    if CONF_SERVICE in script:
        if CONF_DEVICE_ID in script[CONF_TARGET]:
            device_ids = []
            if isinstance(script[CONF_TARGET][CONF_DEVICE_ID], str):
                device_ids = [script[CONF_TARGET][CONF_DEVICE_ID]]
            else:
                device_ids = script[CONF_TARGET][CONF_DEVICE_ID]
            target_entities += [
                get_entity_id_from_number(hass, entity)
                for device_id in device_ids
                for entity in device_entities(hass, device_id)
            ]

        if CONF_ENTITY_ID in script[CONF_TARGET]:
            if isinstance(script[CONF_TARGET][CONF_ENTITY_ID], str):
                target_entities += [
                    get_entity_id_from_number(hass, script[CONF_TARGET][CONF_ENTITY_ID])
                ]
            else:
                target_entities += [
                    get_entity_id_from_number(hass, entity)
                    for entity in script[CONF_TARGET][CONF_ENTITY_ID]
                ]
    else:
        try:
            target_entities = [get_entity_id_from_number(hass, script[CONF_ENTITY_ID])]
        except Exception as _:  # pylint: disable=broad-except
            _LOGGER.error("%s not found in the script: %s", CONF_ENTITY_ID, script)

    return target_entities


def get_routine_targets(hass: HomeAssistant, routine: RoutineEntity) -> set[str]:
    """Get all the entities from the given routine."""
    target_entities = set[str]()
    # _LOGGER.debug("Gettig routine %s's targets", routine.routine_id)
    for action in routine.actions.values():
        if action.is_end_node:
            continue
        target_entities.update(get_target_entities(hass, action.action))
    return target_entities


def output_lock_queues(
    lock_queues: dict[str, Queue[str, ActionInfo]], filepath: Optional[str] = None
) -> None:
    """Output the lock queues."""
    if filepath:
        fp = os.path.join(filepath, "locks_queues.json")
    lock_queues_list = []
    for entity_id, actions in lock_queues.items():
        action_list = []
        for action_id, action_info in actions.items():
            if action_info:
                sub_entity_json = {
                    "action_id": action_id,
                    "action_state": action_info.action_state,
                    "lock_state": action_info.lock_state,
                    "start_time": datetime_to_string(action_info.start_time),
                    "end_time": datetime_to_string(action_info.end_time),
                }
                action_list.append(sub_entity_json)

        entity_json = {"entity_id": entity_id, "actions": action_list}

        lock_queues_list.append(entity_json)

    out = {"Type": "Lock Queues", "Lock Queues": lock_queues_list}
    if filepath:
        with open(fp, "w", encoding="utf-8") as f:
            json.dump(out, f, indent=2)
    else:
        _LOGGER.debug(json.dumps(out, indent=2))


def output_locks(locks: dict[str, str | None], filepath: str) -> None:
    """Output the locks."""
    fp = os.path.join(filepath, "locks.json")

    locks_list = []
    for entity_id, routine_id in locks.items():
        entity_json = {"entity_id": entity_id, "routine_id": routine_id}
        locks_list.append(entity_json)

    out = {"Type": "Locks", "Locks": locks_list}
    with open(fp, "w", encoding="utf-8") as f:
        json.dump(out, f, indent=2)

    # print(json.dumps(out, indent=2))  # noqa: T201


def output_wait_queues(wait_queue: Queue[str, WaitRoutineInfo], filepath: str) -> None:
    """Output wait queues."""
    fp = os.path.join(filepath, "wait_queue.json")
    routines: list[str] = []
    for routine_id in wait_queue:
        routines.append(routine_id)

    out = {"Type": "Wait Queue", "Wait Queue": routines}
    with open(fp, "w", encoding="utf-8") as f:
        json.dump(out, f, indent=2)

    # print(json.dumps(out, indent=2))  # noqa: T201


def output_lock_waitlist(lock_waitlist: dict[str, list[str]], filepath: str) -> None:
    """Output lock waitlist."""
    fp = os.path.join(filepath, "lock_waitlist.json")

    waitlist = []
    for entity_id, routines in lock_waitlist.items():
        routine_list = []
        for routine_id in routines:
            routine_list.append(routine_id)

        entity_json = {"entity_id": entity_id, "waitlist": routine_list}

        waitlist.append(entity_json)

    out = {"Type": "Lock Waitlist", "Routines": waitlist}
    with open(fp, "w", encoding="utf-8") as f:
        json.dump(out, f, indent=2)


def output_serialization_order(
    serialization_order: Queue[str, RoutineInfo], filepath: Optional[str] = None
) -> None:
    """Output serialization order."""
    if filepath:
        fp = os.path.join(filepath, "serialization_order.json")
    routines: list[str] = []
    for routine_id in serialization_order:
        routines.append(routine_id)

    out = {"Type": "Serialization Order", "Serialization Order": routines}
    if filepath:
        with open(fp, "w", encoding="utf-8") as f:
            json.dump(out, f, indent=2)
    else:
        _LOGGER.debug(json.dumps(out, indent=2))


def output_free_slots(
    timelines: dict[str, Queue[datetime, datetime]], filepath: Optional[str] = None
) -> None:
    """Output free slots."""
    if filepath:
        fp = os.path.join(filepath, "free_slots.json")

    tl = []
    for entity_id, timeline in timelines.items():
        slot_list: list[dict[str, str | None]] = []
        for st, end in timeline.items():
            st_str = datetime_to_string(st)
            end_str = datetime_to_string(end) if end else None
            sub_entity_json: dict[str, str | None] = {"st": st_str, "end": end_str}

            slot_list.append(sub_entity_json)

        entity_json = {"entity_id": entity_id, "timeline": slot_list}

        tl.append(entity_json)

    out = {"Type": "Free Slots", "Free Slots": tl}
    if filepath:
        with open(fp, "w", encoding="utf-8") as f:
            json.dump(out, f, indent=2)
    else:
        _LOGGER.debug(json.dumps(out, indent=2))


def output_routine(routine_id: str, actions: dict[str, ActionEntity]) -> None:
    """Output routine."""
    dirname = f"trail-{TRAIL.num:04d}"
    TRAIL.increment()

    os.path.join(LOG_PATH, dirname, "routines.json")

    action_list = []
    for _, entity in actions.items():
        parents = []
        children = []

        for parent in entity.all_parents:
            parents.append(parent.action_id)

        for child in entity.all_children:
            children.append(child.action_id)

        entity_json = {
            "action_id": entity.action_id,
            "action": entity.action,
            "action_completed": entity.action_completed,
            "parents": parents,
            "children": children,
            "delay": str(entity.delay),
            "rts": str(entity.rts),
            "stc": str(entity.stc),
        }

        action_list.append(entity_json)

    out = {"Routine_id": routine_id, "Actions": action_list}

    print(json.dumps(out, indent=2))  # noqa: T201


def output_preset(preset: set[str], filepath: str) -> None:
    """Output serialization order."""
    fp = os.path.join(filepath, "preset.json")
    routines: list[str] = []
    for routine_id in preset:
        routines.append(routine_id)

    out = {"Type": "Preset", "Routines": routines}
    with open(fp, "w", encoding="utf-8") as f:
        json.dump(out, f, indent=2)


def output_postset(postset: set[str], filepath: str) -> None:
    """Output serialization order."""
    fp = os.path.join(filepath, "postset.json")
    routines: list[str] = []
    for routine_id in postset:
        routines.append(routine_id)

    out = {"Type": "Postset", "Routines": routines}
    with open(fp, "w", encoding="utf-8") as f:
        json.dump(out, f, indent=2)


def output_all(
    logger: logging.Logger,
    locks: dict[str, str | None] | None = None,
    lock_queues: dict[str, Queue[str, ActionInfo]] | None = None,
    free_slots: dict[str, Queue[datetime, datetime]] | None = None,
    serialization_order: Queue[str, RoutineInfo] | None = None,
    wait_queue: Queue[str, WaitRoutineInfo] | None = None,
    lock_waitlist: dict[str, list[str]] | None = None,
    preset: set[str] | None = None,
    postset: set[str] | None = None,
    conflict=False,
):
    """Output specific info."""

    if conflict:
        dirname = f"conflict-{TRAIL.num:04d}"
    else:
        dirname = f"trail-{TRAIL.num:04d}"
        TRAIL.increment()

    fp = os.path.join(LOG_PATH, dirname)
    logger.debug("Output logs to %s.", fp)

    if not os.path.isdir(fp):
        os.mkdir(fp)

    if locks:
        output_locks(locks, fp)

    if lock_queues:
        output_lock_queues(lock_queues, fp)

    if free_slots:
        output_free_slots(free_slots, fp)

    if serialization_order:
        output_serialization_order(serialization_order, fp)

    if wait_queue:
        output_wait_queues(wait_queue, fp)

    if lock_waitlist:
        output_lock_waitlist(lock_waitlist, fp)

    if preset:
        output_preset(preset, fp)

    if postset:
        output_postset(postset, fp)


class ActionInfo:
    """A class for storing information about a scheduled action in the lock queues."""

    def __init__(
        self,
        action_id: str,
        action: ActionEntity,
        action_state: str,
        lock_state: str,
        start_time: datetime,
        end_time: datetime,
    ) -> None:
        """Initialize the action info."""
        self._action_id = action_id
        self._action = action
        self.action_state = action_state
        self.lock_state = lock_state
        self._start_time = start_time
        self._end_time = end_time

    @property
    def action_id(self) -> str:
        """Get action id."""
        return self._action_id

    @property
    def action(self) -> ActionEntity:
        """Get action."""
        return self._action

    @property
    def start_time(self) -> datetime:
        """Get start time."""
        return self._start_time

    @property
    def end_time(self) -> datetime:
        """Get end time."""
        return self._end_time

    @property
    def time_range(self) -> tuple[datetime, datetime]:
        """Get time range."""
        return (self._start_time, self._end_time)

    @property
    def time_range_str(self) -> str:
        """Get time range."""
        return f"{datetime_to_string(self._start_time)}-{datetime_to_string(self._end_time)}"

    @property
    def duration(self) -> timedelta:
        """Get duration."""
        return self._end_time - self._start_time

    @property
    def duplicate(self) -> ActionInfo:
        """Get a duplicate of the action info."""
        return ActionInfo(
            self._action_id,
            self._action,
            self.action_state,
            self.lock_state,
            self._start_time,
            self._end_time,
        )

    def move_to(self, new_start_time: datetime, new_end_time: datetime) -> None:
        """Move to new time range."""
        self._start_time = new_start_time
        self._end_time = new_end_time

    def __lt__(self, other: ActionInfo) -> bool:
        """Compare two action info."""
        if self._start_time < other.start_time:
            return True
        if self._start_time == other.start_time:
            return self.action_id < other.action_id
        return False

    def __repr__(self) -> str:
        """Return the string representation of the action info."""
        return (
            f"ActionInfo(action_id={self._action_id}, "
            f"action_state={self.action_state}, lock_state={self.lock_state}, "
            f"start_time={self._start_time}, end_time={self._end_time})"
        )


class RoutineInfo:
    """A class for storing information about a scheduled routine in the serialization order."""

    def __init__(
        self,
        routine_id: str,
        routine: RoutineEntity,
    ) -> None:
        """Initialize the routine info."""
        self._routine_id = routine_id
        self.routine = routine
        self.pass_eligibility: bool = False

    @property
    def routine_id(self) -> str:
        """Get routine id."""
        return self._routine_id


class WaitRoutineInfo:
    """A class for storing information about a waiting routine in the wait queue."""

    def __init__(
        self,
        routine_id: str,
        routine: RoutineEntity,
        ttl: int = 4,  # to avoid starvation
    ) -> None:
        """Initialize the wait routine info."""
        self._routine_id = routine_id
        self.routine = routine
        self.ttl = ttl

    @property
    def routine_id(self) -> str:
        """Get routine id."""
        return self._routine_id


class LineageTable:
    """Maintains a per-device lineage: the planned transition order of that device's lock.

    locks: the state of the device's lock.
    lock_queues: transition order of the device's lock.
    free slots: a list of available time slots in chronological order.

    """

    def __init__(self) -> None:
        """Initialize linage table entity."""

        # locks: key is the entity_id and value is the routine id that is holding the
        # lock now, if any routine is
        self._locks: dict[str, str | None] = {}

        # lock_queues: key is the entity_id and each element stored in the queue is the
        # (action id, action lock info) tuple that is holding or waiting for the lock
        self._lock_queues: dict[str, Queue[str, ActionInfo]] = {}

        # free_slots: key is the entity_id and each element stored in the queue is a
        # slot where the start time is the key and the end time is the value
        self._free_slots: dict[str, Queue[datetime, datetime]] = {}

    @property
    def locks(self) -> dict[str, str | None]:
        """Get locks."""
        return self._locks

    @locks.setter
    def locks(self, new_locks: dict[str, str | None]) -> None:
        """Set locks."""
        self._locks = new_locks

    @property
    def lock_queues(self) -> dict[str, Queue[str, ActionInfo]]:
        """Get lock queues."""
        return self._lock_queues

    @lock_queues.setter
    def lock_queues(self, new_lock_queues: dict[str, Queue]) -> None:
        """Set lock queues."""
        self._lock_queues = new_lock_queues

    @property
    def free_slots(self) -> dict[str, Queue[datetime, datetime]]:
        """Get free slots."""
        return self._free_slots

    @free_slots.setter
    def free_slots(self, fs: dict[str, Queue[datetime, datetime]]) -> None:
        """Set free slots."""
        self._free_slots = fs

    @property
    def duplicate(self) -> LineageTable:
        """Get a duplicate of the lineage table."""
        lt = LineageTable()

        lt.locks = copy.deepcopy(self._locks)

        for entity_id, lock_queue in self._lock_queues.items():
            lt.lock_queues[entity_id] = Queue[str, ActionInfo](
                {
                    action_id: action_lock.duplicate
                    for action_id, action_lock in lock_queue.items()
                    if action_lock
                }
            )

        lt.free_slots = copy.deepcopy(self._free_slots)

        _LOGGER.log(logging.DEBUG, "Just duplicated lineage table!")
        return lt

    def add_entity(self, entity_id: str) -> None:
        """Add the entity to the lineage table."""
        self._locks[entity_id] = None
        self._lock_queues[entity_id] = Queue[str, ActionInfo]()
        self._free_slots[entity_id] = Queue[datetime, datetime]({datetime.now(): None})

    def delete_entity(self, entity_id: str) -> None:
        """Remove the entity with the entity_id from the lineage table."""
        try:
            del self._lock_queues[entity_id]
            del self._locks[entity_id]
            del self._free_slots[entity_id]
        except KeyError as e:
            raise KeyError(f"While deleting entity {entity_id} in lineage table") from e


class BaseScheduler:
    """A class for base scheduler."""

    _hass: HomeAssistant
    _serialization_order: Queue[str, RoutineInfo]
    _lineage_table: LineageTable
    _scheduling_policy: str
    _real_schedule: dict[str, list[tuple[datetime, datetime]]] = {}

    def get_real_schedule(self):
        return self._real_schedule

    @property
    def lineage_table(self) -> LineageTable:
        """Get lineage table."""
        return self._lineage_table

    @lineage_table.setter
    def lineage_table(self, lt: LineageTable) -> None:
        """Set lineage table."""
        self._lineage_table = lt

    @property
    def serialization_order(self) -> Queue[str, RoutineInfo]:
        """Get serialization order."""
        return self._serialization_order

    @serialization_order.setter
    def serialization_order(self, serialization_order: Queue[str, RoutineInfo]) -> None:
        """Set serialization order."""
        self._serialization_order = serialization_order

    def get_action(self, action_id: str) -> ActionEntity | None:
        """Get the active action."""
        routine_id = get_routine_id(action_id)
        if routine_id not in self._serialization_order:
            raise ValueError(
                f"Routine {routine_id} is not scheduled. Action {action_id} cannot be found"
            )
        routine_info = self._serialization_order[routine_id]

        if not routine_info:
            return None

        return routine_info.routine.actions[action_id]

    def get_action_info(self, action_id: str, entity_id: str) -> ActionInfo | None:
        """Get the active action."""
        if entity_id not in self._lineage_table.lock_queues:
            raise ValueError("Entity %s has no schedule." % entity_id)
        lock_queue = self.lineage_table.lock_queues[entity_id]
        if action_id not in lock_queue:
            raise ValueError(
                f"Action {action_id} has not been scheduled on entity {entity_id}."
            )
        return lock_queue[action_id]

    def filter_ts(
        self,
        entity_id: str,
        now: datetime,
        free_slots: dict[str, Queue[datetime, datetime]],
    ) -> Queue[datetime, datetime]:
        """Filter the time slots of the entity that the end time is not smaller than now."""

        fs: Queue = free_slots[entity_id]

        if not fs:
            raise ValueError(
                "There should be at least one time slot in each entity's timeline"
            )

        filtered_time_slots = Queue[datetime, datetime]()
        for start_time, end_time in fs.items():
            if not end_time or end_time > now:
                filtered_time_slots[start_time] = end_time

        return filtered_time_slots

    def remove_time_slots_before_now(
        self, now: datetime, free_slots: dict[str, Queue[datetime, datetime]]
    ) -> None:
        """Remove all available time slots that have ended before now."""
        for entity_id, _ in free_slots.items():
            filtered_time_slots = self.filter_ts(entity_id, now, free_slots)
            start_time, end_time = filtered_time_slots.top()

            if not start_time:
                continue

            # Check if the start time of the first time slot needs to be updated
            if now > start_time:
                filtered_time_slots.insert_after(start_time, now, end_time)
                filtered_time_slots.pop(start_time)

            free_slots[entity_id] = Queue(filtered_time_slots)

        _LOGGER.debug(
            "Remove time slots that are smaller than the time %s",
            now,
        )

    def get_first_action_with_acquired_lock(self, entity_id: str) -> ActionInfo | None:
        """Get the first action with the lock."""
        lock_queue: Queue[str, ActionInfo] = self._lineage_table.lock_queues[entity_id]

        return (
            next(
                (
                    action_info
                    for action_info in lock_queue.values()
                    if action_info is not None
                    and action_info.lock_state == LOCK_STATE_ACQUIRED
                ),
                None,
            )
            if lock_queue
            else None
        )

    def get_last_action_with_acquired_lock(self, entity_id: str) -> ActionInfo | None:
        """Get the last action with lock."""
        lock_queue = self._lineage_table.lock_queues[entity_id]
        return (
            next(
                (
                    action_info
                    for action_info in reversed(list(lock_queue.values()))
                    if action_info is not None
                    and action_info.lock_state == LOCK_STATE_ACQUIRED
                ),
                None,
            )
            if lock_queue
            else None
        )

    def get_available_ts(
        self,
        now: datetime,
        free_slots: dict[str, Queue[datetime, datetime]],
        entity_id: str,
        lock_leasing_status: dict[str, str],
        new_action: ActionEntity,
    ) -> datetime | None:
        """Get the start time of the first available time slot for the given the entity."""

        if self._scheduling_policy == FCFS:
            start_time = self.get_available_ts_by_fcfs(
                free_slots, now, entity_id, lock_leasing_status, new_action
            )

        elif self._scheduling_policy == FCFS_POST:
            start_time = self.get_available_ts_by_fcfs_post(
                free_slots, now, entity_id, lock_leasing_status, new_action
            )

        elif self._scheduling_policy == JIT:
            start_time = self.get_available_ts_by_jit(
                free_slots, now, entity_id, lock_leasing_status, new_action
            )

        else:
            raise ValueError(f"Invalid scheduling policy {self._scheduling_policy}")

        _LOGGER.debug(
            "The start time of the new time slot for the action %s in the entity %s is %s",
            new_action.action_id,
            entity_id,
            datetime_to_string(start_time) if start_time else None,
        )

        return start_time

    def get_available_ts_by_fcfs(
        self,
        free_slots: dict[str, Queue[datetime, datetime]],
        now: datetime,
        entity_id: str,
        lock_leasing_status: dict[str, str],
        new_action: ActionEntity,
    ) -> datetime | None:
        """Get available time slot by fcfs."""
        # 1. Check if there is an action accessing the entity
        return self.get_ts_by_nolease(
            free_slots, now, entity_id, lock_leasing_status, new_action
        )

    def get_available_ts_by_fcfs_post(
        self,
        free_slots: dict[str, Queue[datetime, datetime]],
        now: datetime,
        entity_id: str,
        lock_leasing_status: dict[str, str],
        new_action: ActionEntity,
    ) -> datetime | None:
        """Get available time slot by fcfs_post."""

        # 1. Check if there is an action accessing the entity
        start_time = self.get_ts_by_nolease(
            free_slots, now, entity_id, lock_leasing_status, new_action
        )
        if start_time:
            return start_time

        # 2. Check if there is an action being able to post lease the lock
        return self.get_ts_by_postlease(
            free_slots, now, entity_id, lock_leasing_status, new_action
        )

    def get_available_ts_by_jit(
        self,
        free_slots: dict[str, Queue[datetime, datetime]],
        now: datetime,
        entity_id: str,
        lock_leasing_status: dict[str, str],
        new_action: ActionEntity,
    ) -> datetime | None:
        """Get available time slot by jit."""

        # 1. Check if there is an action accessing the entity
        start_time = self.get_ts_by_nolease(
            free_slots, now, entity_id, lock_leasing_status, new_action
        )
        if start_time:
            return start_time

        # 2. Check if there is an action being able to pre lease the lock
        start_time = self.get_ts_by_prelease(
            free_slots, now, entity_id, lock_leasing_status, new_action
        )
        if start_time:
            return start_time

        # 3. Check if there is an action being able to post lease the lock
        return self.get_ts_by_postlease(
            free_slots, now, entity_id, lock_leasing_status, new_action
        )

    def get_ts_by_nolease(
        self,
        free_slots: dict[str, Queue[datetime, datetime]],
        now: datetime,
        entity_id: str,
        lock_leasing_status: dict[str, str],
        new_action: ActionEntity,
    ) -> datetime | None:
        """Get the available time slot for the given entity by checking if the lock is available."""
        action: ActionInfo | None = self.get_first_action_with_acquired_lock(entity_id)
        return free_slots[entity_id].end()[0] if not action else None

    def get_ts_by_prelease(
        self,
        free_slots: dict[str, Queue[datetime, datetime]],
        now: datetime,
        entity_id: str,
        lock_leasing_status: dict[str, str],
        new_action: ActionEntity,
    ) -> datetime | None:
        """Get the next available time slot for the given entity by checking if the new action can get the lock by pre-lease."""
        action = self.get_first_action_with_acquired_lock(entity_id)

        if not action:
            raise ValueError(
                "Failed to prelease the lock. This shouldn't happen. There is at lease one action acquiring the lock now"
            )

        # Check if there is an available time slot before the action
        slot_start = self.find_ts_before_action(action, free_slots[entity_id], now)
        slot_end = free_slots[entity_id].get(slot_start) if slot_start else None

        if not slot_start or not slot_end:
            _LOGGER.error(
                "Failed to prelease the lock. Cannot find a slot before the action"
            )
            return None

        # Check if the slot is big enough to place the action
        if (slot_end - max(slot_start, now)).total_seconds() < new_action.length(
            entity_id
        ).total_seconds():
            _LOGGER.error(
                "Failed to prelease the lock. The slot is too small to place the action"
            )
            return None

        # Check if the serializability conflicts if the new action places before the action.
        if self.conflict_serializability_by_prelease(action, entity_id):
            _LOGGER.error(
                "Failed to prelease the lock. Violate serializability while placing before the action %s",
                action.action_id,
            )
            return None

        # Check if the determined serializability conflicts if the new action places before the action.
        if self.conflict_determined_serializability(action, "pre", lock_leasing_status):
            _LOGGER.error(
                "Violate determined serializability. Failed to prelease the lock"
            )
            return None

        # Check if the action with the acquired key is running
        if self.action_running(action, entity_id, "pre"):
            _LOGGER.error("Failed to prelease the lock. The action is running")
            return None

        return slot_start

    def find_ts_before_action(
        self, action: ActionInfo, free_slots: Queue[datetime, datetime], now: datetime
    ) -> datetime | None:
        """Get the time slot before the given action."""
        action_st = action.start_time
        return next(
            (st for st, end in free_slots.items() if end == action_st and end > now),
            None,
        )

    def get_ts_by_postlease(
        self,
        free_slots: dict[str, Queue[datetime, datetime]],
        now: datetime,
        entity_id: str,
        lock_leasing_status: dict[str, str],
        new_action: ActionEntity,
    ) -> datetime | None:
        """Get the time slot after the given action."""

        action: ActionInfo | None = self.get_last_action_with_acquired_lock(entity_id)

        if not action:
            raise ValueError(
                "Failed to postlease the lock. This shouldn't happen. There is at lease one action acquiring the lock now"
            )

        # Check if the serializability would conflict if post-lease
        if self.conflict_serializability_by_postlease(action, entity_id, new_action):
            _LOGGER.error(
                "Failed to postlease the lock. Violate seriailzability while placing after the action %s",
                action.action_id,
            )
            return None

        # Check if the determined serializability conflicts if the new action places after the action.
        if self.conflict_determined_serializability(
            action, "post", lock_leasing_status
        ):
            _LOGGER.debug(
                "Failed to postlease the lock. Violate determined serializability"
            )
            return None

        # Check if the action with the acquired key is running
        if not self.action_running(action, entity_id, "post"):
            _LOGGER.error(
                "The action %s is not running. Failed to postlease the lock",
                action.action_id,
            )
            return None

        # find the available time slot at the end
        slot_start = free_slots[entity_id].end()[0]

        return slot_start

    def conflict_serializability_by_prelease(
        self, action: ActionInfo, entity_id: str
    ) -> bool:
        """Check if the serializability conflicts if the new action places before the action."""
        prev_action = self._lineage_table.lock_queues[entity_id].prev(action.action_id)

        if not prev_action:
            return False

        if prev_action.lock_state == LOCK_STATE_RELEASED:
            return False

        return True
        # return prev_action and prev_action.lock_state != LOCK_STATE_RELEASED

    def conflict_serializability_by_postlease(
        self, action: ActionInfo, entity_id: str, new_action: ActionEntity
    ) -> bool:
        """Check if the serializability conflicts if the new action places after the action."""
        next_action = self._lineage_table.lock_queues[entity_id].next(action.action_id)

        return bool(
            next_action
            and get_routine_id(next_action.action_id)
            != get_routine_id(new_action.action_id)
        )

        # return (
        #     True
        #     if next_action
        #     and get_routine_id(next_action.action_id)
        #     != get_routine_id(new_action.action_id)
        #     else False
        # )

    def conflict_determined_serializability(
        self,
        action: ActionInfo,
        lock_leasing: str,
        lock_leasing_status: dict[str, str],
    ) -> bool:
        """Check if the determined serializability conflicts if the new action places before the action."""

        idx1 = self._serialization_order.index(get_routine_id(action.action_id))

        for routine_id, lease_status in lock_leasing_status.items():
            idx2 = self._serialization_order.index(routine_id)

            if (lock_leasing == "pre" and lease_status == "post" and idx1 <= idx2) or (
                lock_leasing == "post" and lease_status == "pre" and idx1 >= idx2
            ):
                return True

        lock_leasing_status[get_routine_id(action.action_id)] = lock_leasing
        return False

    def action_running(
        self, action: ActionInfo, entity_id: str, lock_leasing: str
    ) -> bool:
        """Check if action is running."""
        if not action.action_id:
            return False

        action_info = self._lineage_table.lock_queues[entity_id].get(action.action_id)

        if not action_info:
            return False

        if lock_leasing == "pre" and action_info:
            return action_info.action_state in (RASC_ACK, RASC_START, RASC_COMPLETE)

        if action_info:
            return action_info.action_state in (RASC_START, RASC_COMPLETE)

        return False

    def schedule_action(
        self,
        slot: tuple[datetime, Optional[datetime]],
        action_slot: tuple[datetime, datetime],
        free_slots: Queue[datetime, datetime],
    ) -> datetime:
        """Insert the action to the current time slot and then return the expected end time of the new action."""
        slot_st, slot_end = slot
        action_st, action_end = action_slot

        _LOGGER.debug(
            "Schedule action in %s of slot %s",
            time_range_to_string(action_slot),
            time_range_to_string(slot),
        )

        # To avoid many fragmentations
        # start_offset = (dt_new_slot_st - dt_slot_st).total_seconds() >= TIMELINE_UNIT
        # end_offset = (dt_slot_end - dt_new_slot_end).total_seconds() >= TIMELINE_UNIT if  dt_slot_end else True
        # _LOGGER.info("Insert time slot: start_offset: %s end_offset: %s", start_offset, end_offset)

        if slot_st == action_st and slot_end == action_end:
            free_slots.pop(slot_st)

        elif slot_st == action_st and action_end != slot_st:
            free_slots.insert_after(slot_st, action_end, slot_end)
            free_slots.pop(slot_st)

        elif slot_end == action_end:
            free_slots.updateitem(slot_st, action_st)

        else:
            free_slots.insert_after(slot_st, action_end, slot_end)
            free_slots.updateitem(slot_st, action_st)

        return action_end

    def schedule_lock(
        self,
        new_action: ActionEntity,
        new_action_slot: tuple[datetime, datetime],
        entity_id: str,
        lock_queues: Optional[dict[str, Queue[str, ActionInfo]]] = None,
    ) -> None:
        """Scheduled the given action in the lock queue."""
        if not lock_queues:
            lock_queues = self._lineage_table.lock_queues

        new_action_info = ActionInfo(
            new_action.action_id,
            new_action,
            RASC_SCHEDULED,
            LOCK_STATE_SCHEDULED,
            new_action_slot[0],
            new_action_slot[1],
        )

        for action_id, action_info in lock_queues[entity_id].items():
            if not action_info:
                raise ValueError(
                    "Action {}'s schedule information on entity {} is missing.".format(
                        action_id, entity_id
                    )
                )
            if new_action.action_id == action_id:
                raise ValueError(
                    "The action {} is already in {}'s lock queue {}".format(
                        new_action.action_id, entity_id, lock_queues[entity_id]
                    )
                )
            if new_action_slot[1] <= action_info.start_time:
                lock_queues[entity_id].insert_before(
                    action_id, new_action.action_id, new_action_info
                )
                self.update_real_schedule(entity_id, new_action, new_action_slot)
                _LOGGER.debug(
                    "Schedule the action %s to the lock queue %s: %s",
                    new_action.action_id,
                    entity_id,
                    new_action_slot,
                )
                return

        self.update_real_schedule(entity_id, new_action, new_action_slot)

        lock_queues[entity_id][new_action.action_id] = new_action_info
        _LOGGER.debug(
            "Schedule action %s to the lock queue %s: %s", new_action.action_id, entity_id,
                    new_action_slot,
        )

    def update_real_schedule(self, entity_id: str, new_action: ActionEntity, new_action_slot: tuple[datetime, datetime]):
        if entity_id not in self._real_schedule:
            self._real_schedule[entity_id] = []


        actions = list(item["action"] for item in self._real_schedule[entity_id])
        if new_action.action_id not in actions:
            self._real_schedule[entity_id].append({"action": new_action.action_id, "slot": new_action_slot})
        else:
            idx = actions.index(new_action.action_id)
            self._real_schedule[entity_id][idx]["slot"] = new_action_slot

        self._real_schedule[entity_id] = sorted(self._real_schedule[entity_id], key=cmp_to_key(lambda x, y: x["slot"][0].timestamp() - y["slot"][0].timestamp()))

    def same_start_time(self, group_start_time: dict[str, datetime]) -> bool:
        """Check if all the group commands within an action have the same start time."""
        start_times = list(group_start_time.values())
        return len(set(start_times)) == 1

    def schedule_all_action(
        self,
        action: ActionEntity,
        now: datetime,
        free_slots: dict[str, Queue[datetime, datetime]],
        lock_leasing_status: dict[str, str],
    ) -> tuple[bool, datetime]:
        """Schuedle the given action."""

        target_entities = get_target_entities(self._hass, action.action)
        max_end_time = now

        _LOGGER.debug(
            "Start scheduling action %s at time %s",
            action.action_id,
            datetime_to_string(now),
        )

        group_action_start_time: dict[str, datetime] = {}
        group_slot_start_time: dict[str, datetime] = {}

        for entity in target_entities:
            entity_id = get_entity_id_from_number(self._hass, entity)

            start_time = self.get_available_ts(
                now, free_slots, entity_id, lock_leasing_status, action
            )

            if not start_time:
                return False, now

            group_action_start_time[entity_id] = max(start_time, now)
            group_slot_start_time[entity_id] = start_time

        while not self.same_start_time(group_action_start_time):
            next_now = max(group_action_start_time.values())
            group_action_start_time.clear()
            group_slot_start_time.clear()

            for entity in target_entities:
                entity_id = get_entity_id_from_number(self._hass, entity)

                start_time = self.get_available_ts(
                    next_now, free_slots, entity_id, lock_leasing_status, action
                )
                if not start_time:
                    return False, now

                group_action_start_time[entity_id] = max(start_time, next_now)
                group_slot_start_time[entity_id] = start_time

        for entity_id, start_time in group_slot_start_time.items():
<<<<<<< HEAD
            action_st = group_action_start_time[entity_id]
            action_end = action_st + action.duration[entity_id]
=======
            action_st = max(start_time, now)
            action_end = action_st + action.length(entity_id)
>>>>>>> 232517b9

            self.schedule_action(
                (start_time, free_slots[entity_id][start_time]),
                (action_st, action_end),
                free_slots[entity_id],
            )
            self.schedule_lock(action, (action_st, action_end), entity_id)

            max_end_time = max(max_end_time, action_end)

        return True, max_end_time

    def schedule_routine(
        self, hass: HomeAssistant, routine: RoutineEntity
    ) -> tuple[bool, Optional[dict[str, str]]]:
        """Schedule the given routine."""

        _LOGGER.info("Start scheduling the routine %s", routine.routine_id)

        # Remove time slots before now
        self.remove_time_slots_before_now(
            datetime.now(), self._lineage_table.free_slots
        )

        # Deep copy the free slots
        tmp_fs = copy.deepcopy(self._lineage_table.free_slots)

        # Store the current routine lock status
        lock_leasing_status = dict[str, str]()

        # Store the information for the action id
        config: dict[str, Any] = {}
        config[CONF_STEP] = -1
        config[CONF_ROUTINE_ID] = routine.routine_id

        next_end_time: datetime | None = datetime.now()
        for _, script in enumerate(routine.action_script):
            # print("script:", script)
            if not next_end_time:
                return False, None

            if (
                CONF_PARALLEL not in script
                and CONF_SEQUENCE not in script
                and CONF_SERVICE not in script
                and CONF_DELAY not in script
            ):
                config[CONF_STEP] = config[CONF_STEP] + 1
                action_id = f"{config[CONF_ROUTINE_ID]}.{config[CONF_STEP]}"
                action = routine.actions[action_id]

                success, next_end_time = self.schedule_all_action(
                    action, next_end_time, tmp_fs, lock_leasing_status
                )
            else:
                success, next_end_time = self._schedule_routine(
                    hass,
                    script,
                    config,
                    routine,
                    next_end_time,
                    tmp_fs,
                    lock_leasing_status,
                )

            if not success:
                return False, None

        self._lineage_table.free_slots = tmp_fs
        return True, lock_leasing_status

    def _schedule_routine(
        self,
        hass: HomeAssistant,
        script: dict[str, Any],
        config: dict[str, Any],
        routine: RoutineEntity,
        prev_end_time: datetime,
        free_slots: dict[str, Queue[datetime, datetime]],
        lock_leasing_status: dict[str, str],
    ) -> tuple[bool, datetime | None]:
        """Scheudle the given routine with the given script."""
        # print("script:", script)
        next_end_time: datetime | None = prev_end_time

        if CONF_PARALLEL in script:
            item_end_time: datetime | None
            for item in list(script.values())[0]:
                success, item_end_time = self._schedule_routine(
                    hass,
                    item,
                    config,
                    routine,
                    prev_end_time,
                    free_slots,
                    lock_leasing_status,
                )
                if not success or not item_end_time or not next_end_time:
                    return False, None
                next_end_time = max(next_end_time, item_end_time)

        elif CONF_SEQUENCE in script:
            for item in list(script.values())[0]:
                if not next_end_time:
                    return False, None
                success, next_end_time = self._schedule_routine(
                    hass,
                    item,
                    config,
                    routine,
                    next_end_time,
                    free_slots,
                    lock_leasing_status,
                )
                if not success:
                    return False, None

        elif CONF_SERVICE in script:
            service: str = script[CONF_SERVICE]
            domain = service.split(".")[0]
            if domain == DOMAIN_SCRIPT:
                script_component: EntityComponent[BaseScriptEntity] = hass.data[
                    DOMAIN_SCRIPT
                ]

                if not script_component:
                    return False, None

                base_script = script_component.get_entity(list(script.values())[0])
                if base_script and base_script.raw_config:
                    for item in base_script.raw_config[CONF_SEQUENCE]:
                        if not next_end_time:
                            return False, None
                        success, next_end_time = self._schedule_routine(
                            hass,
                            item,
                            config,
                            routine,
                            next_end_time,
                            free_slots,
                            lock_leasing_status,
                        )
                        if not success:
                            return False, None

            else:
                config[CONF_STEP] = config[CONF_STEP] + 1
                action_id = f"{config[CONF_ROUTINE_ID]}.{config[CONF_STEP]}"
                action = routine.actions[action_id]

                if not next_end_time:
                    return False, None
                success, next_end_time = self.schedule_all_action(
                    action, next_end_time, free_slots, lock_leasing_status
                )
                if not success:
                    return False, None

        elif CONF_DELAY in script:
            pass

        else:
            config[CONF_STEP] = config[CONF_STEP] + 1
            action_id = f"{config[CONF_ROUTINE_ID]}.{config[CONF_STEP]}"
            action = routine.actions[action_id]

            if not next_end_time:
                return False, None
            success, next_end_time = self.schedule_all_action(
                action, next_end_time, free_slots, lock_leasing_status
            )

            if not success:
                return False, None

        return True, next_end_time


class FirstComeFirstServeScheduler(BaseScheduler):
    """A class for fcfs scheduler."""

    def __init__(
        self,
        hass: HomeAssistant,
        lineage_table: LineageTable,
        serialization_order: Queue[str, RoutineInfo],
        scheduling_policy: str,
    ) -> None:
        """Initialize fcfs scheduler."""
        self._hass = hass
        self._lineage_table = lineage_table
        self._serialization_order = serialization_order
        self._scheduling_policy = scheduling_policy


class JustInTimeScheduler(BaseScheduler):
    """A class for jit scheduler."""

    def __init__(
        self,
        hass: HomeAssistant,
        lineage_table: LineageTable,
        serialization_order: Queue[str, RoutineInfo],
        scheduling_policy: str,
    ) -> None:
        """Initialize jit scheduler."""
        self._hass = hass
        self._lineage_table = lineage_table
        self._serialization_order = serialization_order
        self._scheduling_policy = scheduling_policy


class TimeLineScheduler(BaseScheduler):
    """A class for timeline scheduler."""

    def __init__(
        self,
        hass: HomeAssistant,
        lineage_table: LineageTable,
        serialization_order: Queue[str, RoutineInfo],
        scheduling_policy: str,
    ) -> None:
        """Initialize timeline scheduler."""
        self._hass = hass
        self._lineage_table = lineage_table
        self._serialization_order = serialization_order
        self._scheduling_policy = scheduling_policy

    def get_next_start_time(
        self, routine: RoutineEntity, preset: set[str], postset: set[str]
    ) -> datetime:
        """Get then next start time for the given routine."""
        # The idea is to reschedule the routine after the routines in the postset.

        target_entities: list[str] = []
        candidates: list[datetime] = []

        for action in list(routine.actions.values())[:-1]:
            entities = get_target_entities(self._hass, action.action)
            for entity in entities:
                entity_id = get_entity_id_from_number(self._hass, entity)

                if entity_id not in target_entities:
                    target_entities.append(entity_id)

        for routine_id_in_postset in postset:
            routine_in_postset = self._serialization_order[routine_id_in_postset]
            if not routine_in_postset:
                raise ValueError(
                    "The routine {} in the postset is missing from the serialization order".format(
                        routine_id_in_postset
                    )
                )

            for action in list(routine_in_postset.routine.actions.values())[:-1]:
                entities = get_target_entities(self._hass, action.action)
                # find_candidate = False
                for entity in entities:
                    entity_id = get_entity_id_from_number(self._hass, entity)

                    if entity_id in target_entities:
                        action_info = self.get_action_info(action.action_id, entity_id)
                        if not action_info:
                            raise ValueError(
                                "Action {}'s schedule info on entity {} is missing.".format(
                                    action.action_id, entity_id
                                )
                            )
                        candidates.append(action_info.end_time)
                        # find_candidate = True

                # Only require to identify the earliest action end time within the existing routines that may cause a serializability conflict.
                # if find_candidate:
                #     break

        for routine_id_in_preset in preset:
            routine_in_preset = self._serialization_order[routine_id_in_preset]
            if not routine_in_preset:
                raise ValueError(
                    "The routine {} in the preset is missing from the serialization order".format(
                        routine_id_in_preset
                    )
                )

            for action in list(routine_in_preset.routine.actions.values())[:-1]:
                entities = get_target_entities(self._hass, action.action)
                # find_candidate = False
                for entity in entities:
                    entity_id = get_entity_id_from_number(self._hass, entity)

                    if entity_id in target_entities:
                        action_info = self.get_action_info(action.action_id, entity_id)
                        if not action_info:
                            raise ValueError(
                                "Action {}'s schedule info on entity {} is missing.".format(
                                    action.action_id, entity_id
                                )
                            )
                        candidates.append(action_info.end_time)
                        # find_candidate = True

                # Only require to identify the earliest action end time within the existing routines that may cause a serializability conflict.
                # if find_candidate:
                #     break
        return max(candidates)

    def conflict_determined_serializability_in_case_tl(
        self, preset: set[str], postset: set[str]
    ) -> bool:
        """Check if the determined serializability conflicts."""

        output_all(_LOGGER, serialization_order=self._serialization_order)

        for routine_in_preset in preset:
            idx1 = self._serialization_order.index(routine_in_preset)

            for routine_in_poset in postset:
                idx2 = self._serialization_order.index(routine_in_poset)

                if idx1 > idx2:
                    _LOGGER.error("Conflict determined serializability in timeline")
                    return True

        return False

    def get_available_ts_by_tl(
        self,
        free_slots: dict[str, Queue[datetime, datetime]],
        now: datetime,
        entity_id: str,
        lock_leasing_status: dict[str, str],
        preset: set[str],
        postset: set[str],
        new_action: ActionEntity,
    ) -> tuple[datetime | None, Optional[set[str]]]:
        """Get available time slot by timeline."""
        _LOGGER.debug(
            "Free slots for entity %s: %s",
            entity_id,
            free_slots[entity_id],
        )

        conflict = None
        for slot_start, slot_end in free_slots[entity_id].items():
            # Check if the gap is available
            if slot_end and slot_end <= now:
                continue

            # Check if the gap is big enough to place the new action
            if (
                slot_end
                and (slot_end - max(slot_start, now)).total_seconds()
                < new_action.length(entity_id).total_seconds()
            ):
                continue

            action_st = max(slot_start, now)
            action_end = action_st + new_action.length(entity_id)
            cur_preset = preset.union(
                self.get_preset(
                    (action_st, action_end), entity_id, lock_leasing_status, new_action
                )
            )

            cur_postset = postset.union(
                self.get_postset(
                    (action_st, action_end), entity_id, lock_leasing_status, new_action
                )
            )

            if cur_preset.intersection(cur_postset):
                _LOGGER.warning(
                    "Attempt to schedule at the time slot %s with the action (%s) start time %s. Intersection conflict: %s",
                    slot_start,
                    new_action.action_id,
                    action_st,
                    cur_preset.intersection(cur_postset),
                )
                conflict = cur_preset.intersection(cur_postset)
                continue

            if self.conflict_determined_serializability_in_case_tl(
                cur_preset, cur_postset
            ):
                _LOGGER.info(
                    "Attempt to schedule at the time slot %s with the action start time %s. "
                    "Determined serializability conflict, preset: %s, postset: %s",
                    slot_start,
                    action_st,
                    cur_preset,
                    cur_postset,
                )
                conflict = cur_preset.union(cur_postset)
                continue

            preset.update(cur_preset)
            postset.update(cur_postset)
            return slot_start, None

        preset.update(cur_preset)
        postset.update(cur_postset)

        return None, conflict

    def get_preset(
        self,
        gap: tuple[datetime, datetime | None],
        entity_id: str,
        lock_leasing_status: dict[str, str],
        new_action: ActionEntity,
    ) -> set[str]:
        """Get preset."""

        gap_start_time = gap[0]
        preset = set[str]()
        for action in self._lineage_table.lock_queues[entity_id].values():
            if not action:
                continue
            if action.end_time <= gap_start_time and get_routine_id(
                action.action_id
            ) != get_routine_id(new_action.action_id):
                preset.add(get_routine_id(action.action_id))
                lock_leasing_status[get_routine_id(action.action_id)] = "post"

        return preset

    def get_postset(
        self,
        gap: tuple[datetime, datetime | None],
        entity_id: str,
        lock_leasing_status: dict[str, str],
        new_action: ActionEntity,
    ) -> set[str]:
        """Get postset."""

        gap_end_time = gap[1]
        postset = set[str]()
        if not gap_end_time:
            return postset

        for action in self._lineage_table.lock_queues[entity_id].values():
            if not action:
                continue
            if action.start_time >= gap_end_time and get_routine_id(
                action.action_id
            ) != get_routine_id(new_action.action_id):
                postset.add(get_routine_id(action.action_id))
                lock_leasing_status[get_routine_id(action.action_id)] = "pre"

        return postset

    def get_available_ts_in_case_tl(
        self,
        now: datetime,
        free_slots: dict[str, Queue[datetime, datetime]],
        entity_id: str,
        lock_leasing_status: dict[str, str],
        preset: set[str],
        postset: set[str],
        new_action: ActionEntity,
    ) -> tuple[datetime | None, Optional[set[str]]]:
        """Get the start time of the first available time slot in the entity."""

        start_time, conflict = self.get_available_ts_by_tl(
            free_slots, now, entity_id, lock_leasing_status, preset, postset, new_action
        )

        output_all(_LOGGER, preset=preset, postset=postset)

        _LOGGER.debug(
            "The start time of the new time slot for the new action in entity %s is %s",
            entity_id,
            datetime_to_string(start_time) if start_time else None,
        )

        return start_time, conflict

    def schedule_all_action_in_case_tl(
        self,
        action: ActionEntity,
        now: datetime,
        free_slots: dict[str, Queue[datetime, datetime]],
        lock_leasing_status: dict[str, str],
        preset: set[str],
        postset: set[str],
    ) -> tuple[bool, datetime, Optional[set[str]]]:
        """Insert action to the free slots at now based on lock leasing approach."""

        target_entities = get_target_entities(self._hass, action.action)
        max_end_time = now

        _LOGGER.debug(
            "Action %s start scheduling at time %s",
            action.action_id,
            datetime_to_string(now),
        )

        group_action_start_time: dict[str, datetime] = {}
        group_slot_start_time: dict[str, datetime] = {}

        for entity in target_entities:
            entity_id = get_entity_id_from_number(self._hass, entity)

            start_time, conflict = self.get_available_ts_in_case_tl(
                now, free_slots, entity_id, lock_leasing_status, preset, postset, action
            )

            if not start_time:
                _LOGGER.warning(
                    "Failed to find a time slot start at %s. Need to reschedule",
                    now,
                )
                return False, max_end_time, conflict

            group_action_start_time[entity_id] = max(start_time, now)
            group_slot_start_time[entity_id] = start_time

        if not group_action_start_time:
            raise ValueError("No entities to schedule on!")

        actual_start_time = now
        while not self.same_start_time(group_action_start_time):
            actual_start_time = max(group_action_start_time.values())
            group_action_start_time.clear()
            group_slot_start_time.clear()

            for entity in target_entities:
                entity_id = get_entity_id_from_number(self._hass, entity)

                start_time, conflict = self.get_available_ts_in_case_tl(
                    actual_start_time,
                    free_slots,
                    entity_id,
                    lock_leasing_status,
                    preset,
                    postset,
                    action,
                )

                if not start_time:
                    _LOGGER.warning(
                        "Failed to find a time slot start at %s. Need to reschedule",
                        now,
                    )
                    return False, max_end_time, conflict

                group_action_start_time[entity_id] = max(start_time, actual_start_time)
                group_slot_start_time[entity_id] = start_time

        actual_start_time = max(group_action_start_time.values())

        for entity_id, start_time in group_slot_start_time.items():
<<<<<<< HEAD
            action_st = max(actual_start_time, now)
            action_end = action_st + action.duration[entity_id]
=======
            action_st = max(start_time, now)
            action_end = action_st + action.length(entity_id)
>>>>>>> 232517b9

            self.schedule_action(
                (start_time, free_slots[entity_id][start_time]),
                (action_st, action_end),
                free_slots[entity_id],
            )

            self.schedule_lock(action, (action_st, action_end), entity_id)

            max_end_time = max(max_end_time, action_end)

        return True, max_end_time, None

    def schedule_routine_in_case_tl(
        self, hass: HomeAssistant, routine: RoutineEntity, now: datetime
    ) -> tuple[bool, dict[str, str], Optional[set[str]]]:
        """Schedule the given routine."""

        _LOGGER.info("Start scheduling the routine %s", routine.routine_id)
        start = time.time()

        # Remove time slots before now
        next_end_time = now + generate_duration(MAX_SCHEDULE_TIME)
        self.remove_time_slots_before_now(next_end_time, self._lineage_table.free_slots)

        # Deep copy the free slots
        tmp_fs = copy.deepcopy(self._lineage_table.free_slots)

        # Store the current routine lock status
        lock_leasing_status: dict[str, str] = {}

        # Store the information for the action id
        config: dict[str, Any] = {}
        config[CONF_STEP] = -1
        config[CONF_ROUTINE_ID] = routine.routine_id

        preset = set[str]()
        postset = set[str]()

        for _, script in enumerate(routine.action_script):
            # print("script:", script)
            if (
                CONF_PARALLEL not in script
                and CONF_SEQUENCE not in script
                and CONF_SERVICE not in script
                and CONF_DELAY not in script
            ):
                config[CONF_STEP] = config[CONF_STEP] + 1
                action_id = f"{config[CONF_ROUTINE_ID]}.{config[CONF_STEP]}"
                action = routine.actions[action_id]

                success, next_end_time, conflict = self.schedule_all_action_in_case_tl(
                    action, next_end_time, tmp_fs, lock_leasing_status, preset, postset
                )
            else:
                success, next_end_time, conflict = self._schedule_routine_in_case_tl(
                    hass,
                    script,
                    config,
                    routine,
                    next_end_time,
                    tmp_fs,
                    lock_leasing_status,
                    preset,
                    postset,
                )

            if not success:
                next_start_time = self.get_next_start_time(routine, preset, postset)
                return (
                    False,
                    {"next_start_time": datetime_to_string(next_start_time)},
                    conflict,
                )

        self._lineage_table.free_slots = tmp_fs
        self.set_earliest_end_time(routine)
        end = time.time()
        _LOGGER.info(
            f"Scheduling routine {routine.routine_id} took {end - start} seconds"
        )
        return True, lock_leasing_status, None

    def _schedule_routine_in_case_tl(
        self,
        hass: HomeAssistant,
        script: dict[str, Any],
        config: dict[str, Any],
        routine: RoutineEntity,
        prev_end_time: datetime,
        free_slots: dict[str, Queue],
        lock_leasing_status: dict[str, str],
        preset: set[str],
        postset: set[str],
    ) -> tuple[bool, datetime, Optional[set[str]]]:
        """Schedule the given routine with the given script."""
        # print("script:", script)
        next_end_time = prev_end_time

        if CONF_PARALLEL in script:
            for item in list(script.values())[0]:
                success, item_end_time, conflict = self._schedule_routine_in_case_tl(
                    hass,
                    item,
                    config,
                    routine,
                    prev_end_time,
                    free_slots,
                    lock_leasing_status,
                    preset,
                    postset,
                )

                if not success:
                    return False, next_end_time, conflict

                next_end_time = max(next_end_time, item_end_time)

        elif CONF_SEQUENCE in script:
            for item in list(script.values())[0]:
                success, next_end_time, conflict = self._schedule_routine_in_case_tl(
                    hass,
                    item,
                    config,
                    routine,
                    next_end_time,
                    free_slots,
                    lock_leasing_status,
                    preset,
                    postset,
                )

                if not success:
                    return False, next_end_time, conflict

        elif CONF_SERVICE in script:
            temp: str = script[CONF_SERVICE]
            domain = temp.split(".")[0]
            if domain == DOMAIN_SCRIPT:
                script_component: EntityComponent[BaseScriptEntity] = hass.data[
                    DOMAIN_SCRIPT
                ]

                if not script_component:
                    return False, next_end_time, None

                base_script = script_component.get_entity(list(script.values())[0])
                if base_script and base_script.raw_config:
                    for item in base_script.raw_config[CONF_SEQUENCE]:
                        (
                            success,
                            next_end_time,
                            conflict,
                        ) = self._schedule_routine_in_case_tl(
                            hass,
                            item,
                            config,
                            routine,
                            next_end_time,
                            free_slots,
                            lock_leasing_status,
                            preset,
                            postset,
                        )

                        if not success:
                            return False, next_end_time, conflict

            else:
                config[CONF_STEP] = config[CONF_STEP] + 1
                action_id = f"{config[CONF_ROUTINE_ID]}.{config[CONF_STEP]}"
                action = routine.actions[action_id]

                success, next_end_time, conflict = self.schedule_all_action_in_case_tl(
                    action,
                    next_end_time,
                    free_slots,
                    lock_leasing_status,
                    preset,
                    postset,
                )
                if not success:
                    return False, next_end_time, conflict

        elif CONF_DELAY in script:
            pass

        else:
            config[CONF_STEP] = config[CONF_STEP] + 1
            action_id = f"{config[CONF_ROUTINE_ID]}.{config[CONF_STEP]}"
            action = routine.actions[action_id]

            success, next_end_time, conflict = self.schedule_all_action_in_case_tl(
                action, next_end_time, free_slots, lock_leasing_status, preset, postset
            )

            if not success:
                return False, next_end_time, conflict

        return True, next_end_time, None

    def set_earliest_end_time(self, routine: RoutineEntity) -> None:
        """Set the earliest end time of the given routine for rescheduling."""
        min_end_time: None | datetime = None
        min_end_time_entity_id: str

        for action in list(routine.actions.values())[:-1]:
            target_entities = get_target_entities(self._hass, action.action)
            for entity in target_entities:
                entity_id = get_entity_id_from_number(self._hass, entity)
                action_info = self.get_action_info(action.action_id, entity_id)
                if not action_info:
                    raise ValueError(
                        "Action {}'s schedule information on entity {} is missing.".format(
                            action.action_id, entity_id
                        )
                    )
                if not min_end_time:
                    min_end_time_entity_id = entity_id
                    min_end_time = action_info.end_time
                elif (
                    entity_id == min_end_time_entity_id
                    and action_info.end_time > min_end_time
                ):
                    min_end_time = action_info.end_time
                elif (
                    entity_id != min_end_time_entity_id
                    and action_info.end_time < min_end_time
                ):
                    min_end_time_entity_id = entity_id
                    min_end_time = action_info.end_time

        if not min_end_time:
            return

        routine.earliest_end_time = min_end_time


class RascalScheduler(BaseScheduler):
    """A class for rascal scheduler."""

    def __init__(
        self, hass: HomeAssistant, config: ConfigType, result_dir: str
    ) -> None:
        """Initialize rascal scheduler."""
        self._hass = hass
        self._lineage_table = LineageTable()
        self._serialization_order = Queue[str, RoutineInfo]()
        self._lock_waitlist = dict[str, list[str]]()
        self._wait_queue = Queue[str, WaitRoutineInfo]()
        self._scheduling_policy: str = config[CONF_SCHEDULING_POLICY]
        self._scheduler: BaseScheduler | TimeLineScheduler | None = (
            self._get_scheduler()
        )
        self._logging: bool = True
        self._reschedule_handler: Optional[
            Callable[[Event], Coroutine[Any, Any, None]]
        ] = None
        self._metrics = ScheduleMetrics(config[CONF_RESCHEDULING_POLICY], result_dir)
        self._record_results = config[CONF_RECORD_RESULTS]
        if self._record_results:
            self._result_dir = result_dir
        self._hass.bus.async_listen(RASC_RESPONSE, self.handle_event)

        self._action_tasks: dict[str, asyncio.Task] = dict()
        self._handle_event_lock = asyncio.Lock()

    @property
    def lineage_table(self) -> LineageTable:
        """Get lineage table."""
        return self._lineage_table

    @lineage_table.setter
    def lineage_table(self, lt: LineageTable) -> None:
        """Set lineage table."""
        self._lineage_table = lt
        if self._scheduler:
            self._scheduler.lineage_table = lt

    @property
    def serialization_order(self) -> Queue[str, RoutineInfo]:
        """Get serialization order."""
        return self._serialization_order

    @serialization_order.setter
    def serialization_order(self, so: Queue[str, RoutineInfo]) -> None:
        """Set serialization order."""
        self._serialization_order = so
        if self._scheduler:
            self._scheduler.serialization_order = so

    @property
    def wait_queue(self) -> Queue[str, WaitRoutineInfo]:
        """Get wait queue."""
        return self._wait_queue

    def add_entity(self, entity_id: str) -> None:
        """Add lock waitlist."""
        self._lock_waitlist[entity_id] = []

    def delete_entity(self, entity_id: str) -> None:
        """Delete lock waitlist."""
        del self._lock_waitlist[entity_id]

    def duplicate_locks(self) -> dict[str, str | None]:
        """Duplicate locks."""
        return copy.deepcopy(self._lineage_table.locks)

    def duplicate_lock_queues(self) -> dict[str, Queue[str, ActionInfo]]:
        """Duplicate lock queues."""
        lock_queues = dict[str, Queue[str, ActionInfo]]()
        for entity_id, queue in self._lineage_table.lock_queues.items():
            lock_queues[entity_id] = Queue[str, ActionInfo]()
            for action_id, action_info in queue.items():
                if not action_info:
                    raise ValueError(
                        "Action {}'s schedule information on entity {} is missing.".format(
                            action_id, entity_id
                        )
                    )
                lock_queues[entity_id][action_id] = action_info.duplicate
        return lock_queues

    @property
    def duplicate_serialization_order(self) -> Queue[str, RoutineInfo]:
        """Duplicate serialization order."""
        serialization_order = Queue[str, RoutineInfo]()
        for routine_id, routine_info in self._serialization_order.items():
            serialization_order[routine_id] = routine_info
        return serialization_order

    @property
    def metrics(self) -> ScheduleMetrics:
        """Get schedule metrics."""
        return self._metrics

    def _get_scheduler(self) -> BaseScheduler | TimeLineScheduler | None:
        """Get scheduler."""

        if self._scheduling_policy in (FCFS, FCFS_POST):
            return FirstComeFirstServeScheduler(
                self._hass,
                self._lineage_table,
                self._serialization_order,
                self._scheduling_policy,
            )

        if self._scheduling_policy in (JIT):
            return JustInTimeScheduler(
                self._hass,
                self._lineage_table,
                self._serialization_order,
                self._scheduling_policy,
            )

        if self._scheduling_policy in (TIMELINE):
            return TimeLineScheduler(
                self._hass,
                self._lineage_table,
                self._serialization_order,
                self._scheduling_policy,
            )

        return None

    @property
    def reschedule_handler(self) -> Callable[[Event], Coroutine[Any, Any, None]] | None:
        """Return the reschedule handler function.

        The reschedule handler function is responsible for handling events for the rescheduler.

        Returns:
            Callable[[Event], Coroutine[Any, Any, None]]: The reschedule handler function.
        """
        return self._reschedule_handler

    @reschedule_handler.setter
    def reschedule_handler(
        self, handler: Callable[[Event], Coroutine[Any, Any, None]]
    ) -> None:
        """Set the handler function for the scheduler.

        Args:
            handler (Callable[[Event], Coroutine[Any, Any, None]]): The handler function of the rescheduled.
        """
        if not self._reschedule_handler:
            self._reschedule_handler = handler

    def _add_routine_to_serialization_order(
        self, routine: RoutineEntity, lock_leasing_status: dict[str, str]
    ) -> None:
        """Add routine to the serialization order."""
        routine_info = RoutineInfo(routine.routine_id, routine)
        self._serialization_order[routine.routine_id] = routine_info

        # Move the routine forward if prelease
        filtered_status = {
            key: value for key, value in lock_leasing_status.items() if value == "pre"
        }

        idx1 = self._serialization_order.index(routine.routine_id)
        for key in filtered_status:
            idx2 = self._serialization_order.index(key)

            if idx1 > idx2:
                self._remove_routine_from_serialization_order(routine.routine_id)
                self._serialization_order.insert_before(
                    key, routine.routine_id, routine_info
                )

        _LOGGER.debug("Add routine %s to the serialization order", routine.routine_id)
        output_all(_LOGGER, serialization_order=self._serialization_order)

        # Move the routine forward if prelease
        filtered_status = {
            key: value for key, value in lock_leasing_status.items() if value == "pre"
        }

        for key in filtered_status:
            idx1 = self._serialization_order.index(routine.routine_id)
            idx2 = self._serialization_order.index(key)

            if idx1 > idx2:
                self._remove_routine_from_serialization_order(routine.routine_id)
                self._serialization_order.insert_before(
                    key, routine.routine_id, routine_info
                )

        output_all(_LOGGER, serialization_order=self._serialization_order)

    def _remove_routine_from_serialization_order(self, routine_id: str) -> None:
        """Remove routine from the serialization order."""
        if routine_id in self._serialization_order:
            _LOGGER.info("Remove routine %s from the serialization order", routine_id)
        self._serialization_order.pop(routine_id)

    def _remove_routine_from_lock_queues(self, routine: RoutineEntity) -> None:
        """Remove routine from lock queues."""
        _LOGGER.info(
            "Remove routine %s's actions from the lock queues", routine.routine_id
        )
        for action in list(routine.actions.values())[:-1]:
            target_entities = get_target_entities(self._hass, action.action)
            for entity in target_entities:
                entity_id = get_entity_id_from_number(self._hass, entity)
                if action.action_id is not None:
                    self._lineage_table.lock_queues[entity_id].pop(action.action_id)

    def _add_routine_to_wait_queues(self, routine: RoutineEntity) -> None:
        """Add routine to the wait queue."""
        if not routine.routine_id:
            raise ValueError("Routine id is not found")
        for action in list(routine.actions.values())[:-1]:
            target_entities = get_target_entities(self._hass, action.action)
            for entity in target_entities:
                entity_id = get_entity_id_from_number(self._hass, entity)
                if routine.routine_id not in self._lock_waitlist[entity_id]:
                    self._lock_waitlist[entity_id].append(routine.routine_id)

        self._wait_queue[routine.routine_id] = WaitRoutineInfo(
            routine.routine_id, routine
        )

        _LOGGER.info("Add routine %s to the wait queue", routine.routine_id)
        output_all(
            _LOGGER, lock_waitlist=self._lock_waitlist, wait_queue=self._wait_queue
        )

    def _remove_routine_from_wait_queue(self, routine_id: str) -> None:
        """Remove routine from the wait queue."""
        routine_info = self._wait_queue.pop(routine_id)
        if not routine_info:
            raise ValueError("Routine %s is not found in the wait queue" % routine_id)
        routine = routine_info.routine

        for action in list(routine.actions.values())[:-1]:
            target_entities = get_target_entities(self._hass, action.action)
            for entity in target_entities:
                entity_id = get_entity_id_from_number(self._hass, entity)
                while routine_id in self._lock_waitlist[entity_id]:
                    self._lock_waitlist[entity_id].remove(routine_id)

        _LOGGER.info("Remove routine %s from the wait queue", routine_id)

    def _acquire_routine_locks(self, routine: RoutineEntity) -> bool:
        """Acquire all locks for the routine."""

        locks = self.duplicate_locks()
        lock_queues = self.duplicate_lock_queues()

        for action in list(routine.actions.values())[:-1]:
            target_entities = get_target_entities(self._hass, action.action)
            for entity in target_entities:
                entity_id = get_entity_id_from_number(self._hass, entity)
                if not self._attempt_lock(
                    action.action_id, entity_id, locks, lock_queues
                ):
                    _LOGGER.error(
                        "Routine %s failed to acquired all the locks",
                        routine.routine_id,
                    )
                    return False

        _LOGGER.info("Routine %s acquired all the locks", routine.routine_id)
        output_all(
            _LOGGER,
            locks=self._lineage_table.locks,
            lock_queues=self._lineage_table.lock_queues,
            serialization_order=self._serialization_order,
        )

        for entity_id, routine_id in locks.items():
            self._lineage_table.locks[entity_id] = routine_id

        for entity_id, lock_queue in lock_queues.items():
            self._lineage_table.lock_queues[entity_id] = lock_queue

        return True

    def _attempt_lock(
        self,
        action_id: str,
        entity_id: str,
        locks: dict[str, str | None],
        lock_queues: dict[str, Queue[str, ActionInfo]],
    ) -> bool:
        """Attempt the lock for the given action."""
        if entity_id not in lock_queues:
            raise ValueError("Entity %s has no schedule." % entity_id)
        if action_id not in lock_queues[entity_id]:
            raise ValueError(
                f"Action {action_id} has not been scheduled on entity {entity_id}."
            )
        action_lock = lock_queues[entity_id][action_id]
        if not action_lock:
            raise ValueError(
                "Action {}'s schedule information on entity {} is missing.".format(
                    action_id, entity_id
                )
            )

        # if there is no routine accessing the lock
        if not locks[entity_id]:
            locks[entity_id] = get_routine_id(action_id)
            action_lock.lock_state = LOCK_STATE_ACQUIRED
            return True

        # if the routine already access the lock
        if locks[entity_id] == get_routine_id(action_id):
            action_lock.lock_state = LOCK_STATE_ACQUIRED
            return True

        # if another routine is accessing the lock
        # check if the action can acquire the lock through prelease
        action_with_lock = self.get_first_action_with_acquired_lock(entity_id)
        if action_with_lock and get_routine_id(
            action_with_lock.action_id
        ) != get_routine_id(action_id):
            old_idx = lock_queues[entity_id].index(action_with_lock.action_id)
            new_idx = lock_queues[entity_id].index(action_id)

            prev_action_with_lock = lock_queues[entity_id].prev(
                action_with_lock.action_id
            )

            if (
                new_idx < old_idx
                and prev_action_with_lock
                and get_routine_id(prev_action_with_lock.action_id)
                == get_routine_id(action_id)
                and action_with_lock.action_state
                not in (RASC_ACK, RASC_START, RASC_COMPLETE)
            ):
                self._prelease_lock(action_with_lock.action_id, entity_id, lock_queues)
                locks[entity_id] = get_routine_id(action_id)

                action_lock.lock_state = LOCK_STATE_ACQUIRED
                return True

        # if another routine is accessing the lock
        # check if the action can acquire the lock through postlease
        action_with_lock = self.get_last_action_with_acquired_lock(entity_id)
        if action_with_lock and get_routine_id(
            action_with_lock.action_id
        ) != get_routine_id(action_id):
            old_idx = lock_queues[entity_id].index(action_with_lock.action_id)
            new_idx = lock_queues[entity_id].index(action_id)

            next_action_with_lock = lock_queues[entity_id].next(
                action_with_lock.action_id
            )

            if self._scheduling_policy in (FCFS, FCFS_POST, JIT):
                if (
                    new_idx > old_idx
                    and next_action_with_lock
                    and get_routine_id(next_action_with_lock.action_id)
                    == get_routine_id(action_id)
                    and action_with_lock.action_state in (RASC_START, RASC_COMPLETE)
                ):
                    self._postlease_lock(
                        action_with_lock.action_id, entity_id, lock_queues
                    )
                    locks[entity_id] = get_routine_id(action_id)
                    action_lock.lock_state = LOCK_STATE_ACQUIRED
                    return True

            elif (
                new_idx > old_idx
                and next_action_with_lock
                and get_routine_id(next_action_with_lock.action_id)
                == get_routine_id(action_id)
                # and action_with_lock.action_state in (RASC_START, RASC_COMPLETE)
            ):
                self._postlease_lock(action_with_lock.action_id, entity_id, lock_queues)
                locks[entity_id] = get_routine_id(action_id)
                action_lock.lock_state = LOCK_STATE_ACQUIRED
                return True

        _LOGGER.error("Action %s failed to acquired the lock %s", action_id, entity_id)
        return False

    def _acquire_lock(self, action_id: str, entity_id: str) -> None:
        """Acquire the lock for the given action in the lock queue."""
        self._lineage_table.locks[entity_id] = get_routine_id(action_id)
        self._update_action_lock_state(action_id, entity_id, LOCK_STATE_ACQUIRED)

    def _prelease_lock(
        self,
        action_id: str,
        entity_id: str,
        lock_queues: dict[str, Queue[str, ActionInfo]],
    ) -> None:
        """Prelease the lock from the given action."""

        routine_id = get_routine_id(action_id)

        if entity_id not in lock_queues:
            raise ValueError("Entity %s has no schedule." % entity_id)
        if action_id not in lock_queues[entity_id]:
            raise ValueError(
                f"Action {action_id} has not been scheduled on entity {entity_id}."
            )
        action_lock = lock_queues[entity_id][action_id]
        if not action_lock:
            raise ValueError(
                "Action {}'s schedule information on entity {} is missing.".format(
                    action_id, entity_id
                )
            )
        action_lock.lock_state = LOCK_STATE_LEASED

        next_action = lock_queues[entity_id].next(action_id)
        while next_action and get_routine_id(next_action.action_id) == routine_id:
            next_action.lock_state = LOCK_STATE_LEASED
            next_action = lock_queues[entity_id].next(next_action.action_id)

    def _postlease_lock(
        self,
        action_id: str,
        entity_id: str,
        lock_queues: dict[str, Queue[str, ActionInfo]],
    ) -> None:
        """Postlease the lock from the given action."""

        routine_id = get_routine_id(action_id)

        if entity_id not in lock_queues:
            raise ValueError("Entity %s has no schedule." % entity_id)
        if action_id not in lock_queues[entity_id]:
            raise ValueError(
                f"Action {action_id} has not been scheduled on entity {entity_id}."
            )
        action_lock = lock_queues[entity_id][action_id]
        if not action_lock:
            raise ValueError(
                "Action {}'s schedule information on entity {} is missing.".format(
                    action_id, entity_id
                )
            )
        action_lock.lock_state = LOCK_STATE_RELEASED

        prev_action = lock_queues[entity_id].prev(action_id)
        while prev_action and get_routine_id(prev_action.action_id) == routine_id:
            prev_action.lock_state = LOCK_STATE_RELEASED
            prev_action = lock_queues[entity_id].prev(prev_action.action_id)

    def _release_routine_locks(self, routine: RoutineEntity) -> None:
        """Release all the locks for the given routine."""
        for action in list(routine.actions.values())[:-1]:
            self._release_all_locks(action)

        _LOGGER.info("Release all locks for the routine %s", routine.routine_id)

    def _release_all_locks(self, action: ActionEntity) -> None:
        """Release all locks for the given action."""
        target_entities = get_target_entities(self._hass, action.action)
        for entity in target_entities:
            entity_id = get_entity_id_from_number(self._hass, entity)
            if self._lineage_table.locks[entity_id] == get_routine_id(action.action_id):
                self._release_lock(entity_id)

    def _release_lock(self, entity_id: str) -> None:
        """Release the lock for the given entity."""
        self._lineage_table.locks[entity_id] = None

    def _get_first_action_with_acquired_lock(self, entity_id: str) -> ActionInfo | None:
        """Get the first action with acquired_lock."""
        if entity_id not in self._lineage_table.lock_queues:
            raise ValueError("Entity %s has no schedule." % entity_id)
        lock_queue = self._lineage_table.lock_queues[entity_id]
        return next(
            (
                action_info
                for action_info in lock_queue.values()
                if action_info and action_info.lock_state == LOCK_STATE_ACQUIRED
            ),
            None,
        )

    def _get_last_action_with_acquired_lock(self, entity_id: str) -> ActionInfo | None:
        """Get the last action with acquired_lock."""
        if entity_id not in self._lineage_table.lock_queues:
            raise ValueError("Entity %s has no schedule." % entity_id)
        lock_queue = self._lineage_table.lock_queues[entity_id]
        return next(
            (
                action_info
                for action_info in reversed(list(lock_queue.values()))
                if action_info and action_info.lock_state == LOCK_STATE_ACQUIRED
            ),
            None,
        )

    def _remove_scheduled_actions(self, routine_id: str) -> None:
        """Remove all scheduled actions of the given routine in the lock queues."""
        for lock_queue in self._lineage_table.lock_queues.values():
            for action_id, action_info in lock_queue.items():
                if (
                    action_info is not None
                    and action_info.lock_state == LOCK_STATE_SCHEDULED
                    and routine_id == get_routine_id(action_id)
                ):
                    lock_queue.pop(action_id)

        _LOGGER.debug("Remove all scheduled actions of the routine %s", routine_id)

    def _eligibility_test(self, routine: RoutineEntity) -> bool:
        """Eligibility test for the routine."""

        _LOGGER.info("Start eligibility test for the routine %s", routine.routine_id)

        if not self._scheduler:
            return False

        if self._scheduling_policy in (FCFS, FCFS_POST, JIT):
            if isinstance(self._scheduler, TimeLineScheduler):
                raise TypeError("The scheduler should not be TimeLineScheduler")
            success, lock_leasing_status = self._scheduler.schedule_routine(
                self._hass, routine
            )

            if success:
                if not lock_leasing_status:
                    raise ValueError(
                        "Failed to schedule the routine {}. There should be a lock leasing status.".format(
                            routine.routine_id
                        )
                    )
                self._add_routine_to_serialization_order(routine, lock_leasing_status)
                self._acquire_routine_locks(routine)
                routine_info = self._serialization_order[routine.routine_id]
                if not routine_info:
                    raise ValueError(
                        "Routine %s is not found in the serialization order"
                        % routine.routine_id
                    )
                routine_info.pass_eligibility = True
                _LOGGER.info("Routine %s pass the eligibility test", routine.routine_id)
                return True

            self._remove_scheduled_actions(routine.routine_id)
            _LOGGER.error(
                "Routine %s failed to pass the eligibility test", routine.routine_id
            )
            return False

        # timeline scheduler
        if not isinstance(self._scheduler, TimeLineScheduler):
            raise TypeError(
                "The scheduler should be TimeLineScheduler for the timeline scheduling policy"
            )
        (
            success,
            lock_leasing_status,
            conflict,
        ) = self._scheduler.schedule_routine_in_case_tl(
            self._hass, routine, datetime.now()
        )
        while not success:  # pylint: disable=too-many-nested-blocks
            if (
                not lock_leasing_status
                or "next_start_time" not in lock_leasing_status
                or not lock_leasing_status["next_start_time"]
            ):
                raise ValueError(
                    "Failed to reschedule the routine {}. There should be a next start time for rescheduling".format(
                        routine.routine_id
                    )
                )

            self._remove_scheduled_actions(routine.routine_id)
            next_start_time = string_to_datetime(lock_leasing_status["next_start_time"])
            if conflict:
                target_entities = get_routine_targets(self._hass, routine)
                for conflict_routine_id in conflict:
                    conflict_routine_info = self._serialization_order[
                        conflict_routine_id
                    ]
                    if not conflict_routine_info:
                        raise ValueError(
                            "Routine %s is not found in the serialization order"
                            % conflict_routine_id
                        )
                    for action in list(conflict_routine_info.routine.actions.values())[
                        :-1
                    ]:
                        conflict_action_targets = set(
                            get_target_entities(self._hass, action.action)
                        )
                        conflicting_entities = target_entities.intersection(
                            conflict_action_targets
                        )
                        for entity in conflicting_entities:
                            entity_id = get_entity_id_from_number(self._hass, entity)
                            action_lock = self.get_action_info(
                                action.action_id, entity_id
                            )
                            if not action_lock:
                                raise ValueError(
                                    "Action {}'s schedule information on entity {} is missing.".format(
                                        action.action_id, entity_id
                                    )
                                )

                            next_start_time = max(next_start_time, action_lock.end_time)
            # rescheule the routine
            (
                success,
                lock_leasing_status,
                conflict,
            ) = self._scheduler.schedule_routine_in_case_tl(
                self._hass,
                routine,
                next_start_time,
            )

        self._add_routine_to_serialization_order(routine, lock_leasing_status)
        # if self._acquire_routine_locks(routine):
        routine_info = self._serialization_order[routine.routine_id]
        if not routine_info:
            raise ValueError(
                "Routine %s is not found in the serialization order"
                % routine.routine_id
            )
        routine_info.pass_eligibility = True
        _LOGGER.info("Routine %s pass the eligibility test", routine.routine_id)

        output_all(
            _LOGGER,
            locks=self._lineage_table.locks,
            lock_queues=self._lineage_table.lock_queues,
            free_slots=self._lineage_table.free_slots,
            serialization_order=self._serialization_order,
        )

        return True

        # _LOGGER.error(
        #     "Routine %s failed to pass the eligibility test", routine.routine_id
        # )
        # output_all(
        #     _LOGGER,
        #     locks=self._lineage_table.locks,
        #     lock_queues=self._lineage_table.lock_queues,
        #     free_slots=self._lineage_table.free_slots,
        #     serialization_order=self._serialization_order,
        # )

        # return False

    def initialize_routine(self, routine: RoutineEntity) -> None:
        """Initialize the given routine."""
        _LOGGER.info("New coming routine %s", routine.routine_id)
        sink_actions = {
            action.action_id: get_target_entities(self._hass, action.action)
            for action in routine.sink_actions
        }
        self._metrics.record_routine_arrival(
            routine.routine_id, datetime.now(), sink_actions
        )

        if self._eligibility_test(routine):
            output_all(
                _LOGGER,
                locks=self._lineage_table.locks,
                lock_queues=self._lineage_table.lock_queues,
                free_slots=self._lineage_table.free_slots,
                serialization_order=self._serialization_order,
            )

            self._start_routine(routine)
        elif self._scheduling_policy not in (TIMELINE):
            self._add_routine_to_wait_queues(routine)

    def _start_routine(self, routine: RoutineEntity) -> None:
        """Start the given routine."""

        _LOGGER.info("Start routine %s", routine.routine_id)

        # Start the action that doesn't have the parents
        for action_entity in list(routine.actions.values())[:-1]:
            if not action_entity.all_parents:
                self.create_action_task(action_entity)

    def cancel_action_task(self, action_id: str) -> None:
        """Cancel the task for the given action."""
        _LOGGER.info("Cancel the task for the action %s", action_id)
        if action_id in self._action_tasks:
            task = self._action_tasks.pop(action_id)
            task.cancel()

    def create_action_task(self, action: ActionEntity) -> None:
        """Create a task for the given action."""
        if action.action_id in self._action_tasks:
            task = self._action_tasks.pop(action.action_id)
            task.cancel()
        task = self._hass.async_create_task(self._start_action(action))
        self._action_tasks[action.action_id] = task

    async def _start_action(self, action: ActionEntity) -> None:
        """Start the given action."""
        _LOGGER.info("Try to start the action %s", action.action_id)

        target_entities = get_target_entities(self._hass, action.action)
        if not target_entities:
            raise ValueError(f"Action {action.action_id} has no target entities.")
        random_entity_id = target_entities[0]
        if random_entity_id not in self._lineage_table.lock_queues:
            raise ValueError("Entity %s has no schedule." % random_entity_id)
        if action.action_id not in self._lineage_table.lock_queues[random_entity_id]:
            return
        action_lock = self.get_action_info(action.action_id, random_entity_id)
        if not action_lock:
            raise ValueError(
                "Action {}'s schedule information on entity {} is missing.".format(
                    action.action_id, random_entity_id
                )
            )

        if action.start_requested:
            _LOGGER.warning("Action %s has already started", action.action_id)
            return

        while not self._is_action_ready(action):
            _LOGGER.info("Action %s is not ready to start", action.action_id)
            # return
            prev_start_time = action_lock.start_time
<<<<<<< HEAD
            action.is_waiting = True
            await self._async_wait_until_beginning(action.action_id)
            action.is_waiting = False

            if action.start_requested:
                _LOGGER.warning("Action %s has already started", action.action_id)
=======
            await self._async_wait_until_beginning(action.action_id)

            if action.start_requested:
                # _LOGGER.debug("Action %s has already started", action.action_id)
>>>>>>> 232517b9
                return

            if random_entity_id not in self._lineage_table.lock_queues:
                raise ValueError("Entity %s has no schedule." % random_entity_id)
            lock_queue = self.lineage_table.lock_queues[random_entity_id]
            if action.action_id not in lock_queue:
<<<<<<< HEAD
                _LOGGER.debug("Action %s's routine has already completed", action.action_id)
=======
                # _LOGGER.debug("Action %s's routine has already completed", action.action_id)
>>>>>>> 232517b9
                return

            action_lock = lock_queue[action.action_id]
            if not action_lock:
                raise ValueError(
                    "Action {}'s schedule information on entity {} is missing.".format(
                        action.action_id, random_entity_id
                    )
                )
            if action_lock.start_time < prev_start_time:
<<<<<<< HEAD
                _LOGGER.warning("Action %s's routine has already started", action.action_id)
=======
                # _LOGGER.debug("Action %s's routine has already started", action.action_id)
>>>>>>> 232517b9
                return

            if not self._are_prev_actions_over(action):
                # find the enitty where the previous action is not over
                _LOGGER.info(
                    "Action %s's entity's previous actions are not over. Reschedule!",
                    action.action_id,
                )
                for entity in target_entities:
                    entity_id = get_entity_id_from_number(self._hass, entity)
                    prev_action_lock = self._lineage_table.lock_queues[entity_id].prev(
                        action.action_id
                    )
                    if not prev_action_lock:
                        continue
                    prev_action = prev_action_lock.action
                    if self._is_action_state(prev_action, entity_id, RASC_COMPLETE):
                        continue
                    _LOGGER.info(
                        "Reschedule overtime action %s on entity %s",
                        action.action_id,
                        entity_id,
                    )
                    event_data = {
                        CONF_TYPE: RASC_INCOMPLETE,
                        ATTR_ACTION_ID: action.action_id,
                        ATTR_ENTITY_ID: entity_id,
                    }
                    event = Event("", event_data, time_fired=datetime.now())
                    await self._reschedule_handler(event)

        _LOGGER.info(
            "Start action %s at %s vs scheduled start time: %s",
            action.action_id,
            datetime.now(),
            action_lock.start_time,
        )
        self._hass.async_create_task(action.attach_triggered(log_exceptions=False))

    def _is_action_ready(self, action: ActionEntity) -> bool:
        """Check if the given action acquire all the associated locks to get executed."""

        _LOGGER.debug("Check if action %s is ready", action.action_id)
        output_all(
            _LOGGER,
            locks=self._lineage_table.locks,
            lock_queues=self._lineage_table.lock_queues,
        )

        if self._scheduling_policy in (FCFS, FCFS_POST, JIT):
            # Check if the action acquires all the locks
            target_entities = get_target_entities(self._hass, action.action)
            if any(
                self._lineage_table.locks[get_entity_id_from_number(self._hass, entity)]
                != get_routine_id(action.action_id)
                for entity in target_entities
            ):
                _LOGGER.error(
                    "Failed to get all the locks for the action %s",
                    action.action_id,
                )
                return False

            # Check if the action reach the start time
            for entity in target_entities:
                entity_id = get_entity_id_from_number(self._hass, entity)

                action_lock = self.get_action_info(action.action_id, entity_id)
                if not action_lock:
                    raise ValueError(
                        "Action {}'s schedule information on entity {} is missing.".format(
                            action.action_id, entity_id
                        )
                    )

                if action_lock.start_time > datetime.now():
                    _LOGGER.warning(
                        "Action %s's start time %s hasn't come",
                        action.action_id,
                        action_lock.start_time,
                    )
                    return False

            return True

        # timeline scheduler
        routine_info = self._serialization_order[get_routine_id(action.action_id)]
        if not routine_info:
            raise ValueError(
                "Routine %s is not found in the serialization order"
                % get_routine_id(action.action_id)
            )
        if not routine_info.pass_eligibility:
            return False

        # Check if the action reach the start time
        target_entities = get_target_entities(self._hass, action.action)
        for entity in target_entities:
            entity_id = get_entity_id_from_number(self._hass, entity)

            action_lock = self.get_action_info(action.action_id, entity_id)
            if not action_lock:
                raise ValueError(
                    "Action {}'s schedule information on entity {} is missing.".format(
                        action.action_id, entity_id
                    )
                )
            if action_lock.start_time > datetime.now():
                _LOGGER.debug(
                    "Action %s's start time %s hasn't come",
                    action.action_id,
                    action_lock.start_time,
                )
                return False

        return True

    def _are_prev_actions_over(self, action: ActionEntity) -> bool:
        target_entities = get_target_entities(self._hass, action.action)
        for entity in target_entities:
            entity_id = get_entity_id_from_number(self._hass, entity)
            if entity_id not in self._lineage_table.lock_queues:
                raise ValueError("Entity %s has no schedule." % entity_id)
            prev_action_lock = self._lineage_table.lock_queues[entity_id].prev(
                action.action_id
            )
            if not prev_action_lock:
                continue
            prev_action = prev_action_lock.action
            if not self._is_action_state(prev_action, entity_id, RASC_COMPLETE):
                return False
        return True

    async def handle_event(self, event: Event) -> None:  # noqa: C901
        """Handle event."""
        async with self._handle_event_lock:
            if self._reschedule_handler is not None:
                await self._reschedule_handler(event)

            _LOGGER.debug("Handling event %s", event)

            event_type: Optional[str] = event.data.get(CONF_TYPE)
            entity_id: Optional[str] = event.data.get(CONF_ENTITY_ID)
            action_id: Optional[str] = event.data.get(ATTR_ACTION_ID)

            # Skip the event if the action is manually executed
            if (
                not self._serialization_order
                or not entity_id
                or not action_id
                or not event_type
            ):
                return

            # Get the running action in the serialization
            try:
                action = self.get_action(action_id)
            except ValueError:
                return
            if not action:
                return

            if event_type == RASC_ACK:
                if not self.is_action_ack(action, entity_id):
                    # update the action state
                    self._update_action_state(action_id, entity_id, event_type)

                # Check if the action is acknowledged
                if self._is_all_actions_ack(action) and not action.action_acked:
                    _LOGGER.info("Group action %s is acked", action_id)

                    self._set_action_acked(action_id)

                    self._run_next_action(action)

            elif event_type == RASC_START:
                if not self.is_action_start(action, entity_id):
                    self._metrics.record_action_start(
                        event.time_fired, entity_id, action_id
                    )

                    # update the action state
                    self._update_action_state(action_id, entity_id, event_type)

                _LOGGER.info("Action %s on entity %s is started", action_id, entity_id)

                # Check if the action has started
                if self._is_all_actions_start(action) and not action.action_started:
                    _LOGGER.info("Group action %s is started", action_id)

                    self._set_action_started(action_id)

                    self._run_next_action(action)

            elif event_type == RASC_COMPLETE:
                # Delay the action
                if action.delay:
                    await action.async_delay_step()

                # Emulate action's duration
                await self._async_wait_until(action_id, entity_id)

                # if entity_id not in self._lineage_table.lock_queues:
                #     raise ValueError("Entity %s has no schedule." % entity_id)
                # if action_id not in self._lineage_table.lock_queues[entity_id]:
                #     return

                if not self.is_action_start(action, entity_id):
                    _LOGGER.info("Action %s on entity %s is started", action_id, entity_id)

                if not self.is_action_complete(action, entity_id):
                    if not self.is_action_start(action, entity_id):
                        self._metrics.record_action_start(
                            event.time_fired, entity_id, action_id
                        )
                        _LOGGER.info(
                            "Action %s on entity %s is started", action_id, entity_id
                        )

                    self._metrics.record_action_end(event.time_fired, entity_id, action_id)

                    # update the action state
                    self._update_action_state(action_id, entity_id, event_type)

                _LOGGER.info("Action %s on entity %s is completed", action_id, entity_id)

                output_all(_LOGGER, lock_queues=self._lineage_table.lock_queues)

                if self._scheduling_policy == FCFS_POST:
                    self._start_ready_routines_fcfs_post(entity_id)

                elif self._scheduling_policy == JIT:
                    if not self._return_lock(action_id, entity_id):
                        self._start_ready_routines_jit(entity_id)

                elif self._scheduling_policy == TIMELINE:
                    if not self._return_lock(action_id, entity_id):
                        self._start_ready_routines_tl(action_id, entity_id)

                # Check if the action is completed on all entities
                if action.action_completed or not self._is_all_actions_complete(action):
                    return


                _LOGGER.info("All commands in the action %s is completed", action_id)

                self._set_action_completed(action_id)

                self._run_next_action(action, True)

            else:
                output_all(_LOGGER, lock_queues=self._lineage_table.lock_queues)

    def _return_lock(self, action_id: str, entity_id: str) -> bool:
        """Check if the given action returns the lock."""
        if entity_id not in self._lineage_table.lock_queues:
            raise ValueError("Entity %s has no schedule." % entity_id)
        if action_id not in self._lineage_table.lock_queues[entity_id]:
            raise ValueError(
                f"Action {action_id} has not been scheduled on entity {entity_id}."
            )

        _LOGGER.info("Action %s returns lock %s", action_id, entity_id)
        next_action = self._lineage_table.lock_queues[entity_id].next(action_id)
        if not next_action:
            return False

        if get_routine_id(next_action.action_id) == get_routine_id(action_id):
            return False

        if next_action.lock_state != LOCK_STATE_LEASED:
            return False

        self._postlease_lock(action_id, entity_id, self._lineage_table.lock_queues)
        self._acquire_lock(next_action.action_id, entity_id)

        cur_action = next_action
        next_action = self._lineage_table.lock_queues[entity_id].next(
            next_action.action_id
        )
        while next_action and get_routine_id(cur_action.action_id) == get_routine_id(
            next_action.action_id
        ):
            self._acquire_lock(next_action.action_id, entity_id)
            next_action = self._lineage_table.lock_queues[entity_id].next(
                next_action.action_id
            )
            if not next_action:
                break
            _LOGGER.debug(
                "Action %s returns the lock %s to the action %s",
                action_id,
                entity_id,
                next_action.action_id,
            )

        output_all(
            _LOGGER,
            locks=self._lineage_table.locks,
            lock_queues=self._lineage_table.lock_queues,
        )

        if self._condition_check(cur_action.action):
            self.create_action_task(cur_action.action)

        return True

    def _set_action_state(self, action_id: str, state: str) -> None:
        """Set the action state of the action entity."""
        routine_info = self._serialization_order.get(get_routine_id(action_id))
        if not routine_info:
            raise ValueError(
                "Routine %s is not in the serialization order."
                % get_routine_id(action_id)
            )
        action = routine_info.routine.actions[action_id]
        if not action:
            raise ValueError("Action %s is not in the routine script." % action_id)
        if state == RASC_ACK:
            action.action_acked = True
        elif state == RASC_START:
            action.action_acked = True
            action.action_started = True
        elif state == RASC_COMPLETE:
            action.action_acked = True
            action.action_started = True
            action.action_completed = True

    def _set_action_acked(self, action_id: str) -> None:
        """Set the action of the entity acked."""
        self._set_action_state(action_id, RASC_ACK)

    def _set_action_started(self, action_id: str) -> None:
        """Set the action of the entity started."""
        self._set_action_state(action_id, RASC_START)

    def _set_action_completed(self, action_id: str) -> None:
        """Set the action of the entity completed."""
        self._set_action_state(action_id, RASC_COMPLETE)

    def _update_action_lock_state(
        self, action_id: str, entity_id: str, state: str
    ) -> None:
        """Update action lock state."""
        _LOGGER.debug(
            "Update action %s lock state in entity %s to %s",
            action_id,
            entity_id,
            state,
        )
        action = self.get_action_info(action_id, entity_id)
        if action:
            action.lock_state = state

    def _update_action_state(
        self, action_id: str, entity_id: str, new_state: str
    ) -> None:
        """Update the action state."""
        _LOGGER.debug(
            "Update action %s's running state in entity %s to state %s",
            action_id,
            entity_id,
            new_state,
        )
        action = self.get_action_info(action_id, entity_id)
        if action:
            action.action_state = new_state

    async def _async_wait_until_beginning(self, action_id: str) -> None:
        """Wait until the time reaches the end time of the action."""

<<<<<<< HEAD
=======
        # if not self._reschedule_handler:
        #     return

        _LOGGER.info("Start action %s later", action_id)
>>>>>>> 232517b9
        action = self.get_action(action_id)
        if not action:
            raise ValueError("Action %s is not found" % action_id)
        target_entities = get_target_entities(self._hass, action.action)
        random_entity = target_entities[0]
        entity_id = get_entity_id_from_number(self._hass, random_entity)
        action_lock = self.get_action_info(action_id, entity_id)
        if not action_lock:
            raise ValueError(
                "Action {}'s schedule information on entity {} is missing.".format(
                    action_id, entity_id
                )
            )
        action_start = action_lock.start_time
        wait_seconds = (action_start - datetime.now()).total_seconds()
        _LOGGER.info("Start the action %s %.2fs later", action_id, wait_seconds)

        start = time.time()
        if wait_seconds > 0:
            _LOGGER.info(
                "Action %s should start at %s, wait %s s",
                action_id,
                action_start,
                wait_seconds,
            )
            await asyncio.sleep(wait_seconds)
<<<<<<< HEAD
        _LOGGER.info("Action %s should start now", action_id)
=======
        end = time.time()
        _LOGGER.info(
            "Action %s should start now: %s, after sleeping %s s",
            action_id,
            datetime.now(),
            end - start,
        )
>>>>>>> 232517b9

    async def _async_wait_until(self, action_id: str, entity_id: str) -> None:
        """Wait until the time reaches the end time of the action."""
        action = self.get_action_info(action_id, entity_id)
        if not action:
            return
        action_end = action.end_time
        wait_seconds = (action_end - datetime.now()).total_seconds()

        if wait_seconds > 0:
            await asyncio.sleep(wait_seconds)

    def _is_action_state(self, action: ActionEntity, entity: str, state: str) -> bool:
        """Check if the action is completed."""
        if action.action_id is None:
            return False
        lock_queue = self._lineage_table.lock_queues[
            get_entity_id_from_number(self._hass, entity)
        ]
        if action.action_id not in lock_queue:
            return True
        lock = lock_queue[action.action_id]
        if lock is not None:
            target = {
                RASC_ACK: (RASC_ACK, RASC_START, RASC_COMPLETE),
                RASC_START: (RASC_START, RASC_COMPLETE),
                RASC_COMPLETE: (RASC_COMPLETE),
            }
            if lock.action_state not in target[state]:
                return False
        return True

    def is_action_ack(self, action: ActionEntity, entity: str) -> bool:
        """Check if the action is acked."""
        return self._is_action_state(action, entity, RASC_ACK)

    def is_action_start(self, action: ActionEntity, entity: str) -> bool:
        """Check if the action has started."""
        return self._is_action_state(action, entity, RASC_START)

    def is_action_complete(self, action: ActionEntity, entity: str) -> bool:
        """Check if the action is completed."""
        return self._is_action_state(action, entity, RASC_COMPLETE)

    def _is_all_actions_state(self, action: ActionEntity, state: str) -> bool:
        """Check if the action is at the requested state on all affected entities."""
        if action.action_id is None:
            return False
        for entity in get_target_entities(self._hass, action.action):
            lock = self._lineage_table.lock_queues[
                get_entity_id_from_number(self._hass, entity)
            ][action.action_id]
            if lock:
                # _LOGGER.debug(
                #     "Action %s's state on entity %s is %s - target %s",
                #     action.action_id,
                #     entity,
                #     lock.action_state,
                #     state,
                # )
                if lock.action_state != state:
                    return False
        return True

    def _is_all_actions_ack(self, action: ActionEntity) -> bool:
        return self._is_all_actions_state(action, RASC_ACK)

    def _is_all_actions_start(self, action: ActionEntity) -> bool:
        return self._is_all_actions_state(action, RASC_START)

    def _is_all_actions_complete(self, action: ActionEntity) -> bool:
        return self._is_all_actions_state(action, RASC_COMPLETE)

    # continue to do, need to check condition variable
    def _condition_check(self, action: ActionEntity) -> bool:
        """Condition check."""
        satisfied = True
        for dependency, parent_set in action.parents.items():
            if dependency == RASC_ACK:
                satisfied = all(parent.action_acked for parent in parent_set)
            elif dependency == RASC_START:
                satisfied = all(parent.action_started for parent in parent_set)
            elif dependency == RASC_COMPLETE:
                satisfied = all(parent.action_completed for parent in parent_set)
            else:
                raise ValueError("Unknown dependency type %s" % dependency)
            if not satisfied:
                return False
        return satisfied

    def _run_next_action(self, action: ActionEntity, is_complete: bool = False) -> None:
        """Run the entity's next action."""

        # This is not the end of the routine
        for child in action.all_children:
            if self._condition_check(child):
                if not child.is_end_node:
                    self.create_action_task(child)
                elif is_complete:
                    self._handle_end_of_routine(get_routine_id(action.action_id))

    def _handle_end_of_routine(self, routine_id: str) -> None:
        """Handle the end of the routine."""

        routine_info = self._serialization_order[routine_id]
        if not routine_info:
            raise ValueError("Routine %s is not found in the serialization order")
        routine = routine_info.routine

        _LOGGER.info("This is the end of routine '%s' (%s)", routine.name, routine_id)

        self._remove_routine_from_lock_queues(routine)
        self._release_routine_locks(routine)
        self._remove_routine_from_serialization_order(routine_id)
        output_all(_LOGGER, lock_queues=self._lineage_table.lock_queues)
        self._metrics.save_metrics(final=True)

        self._hass.bus.async_fire("routine_ended", {CONF_ROUTINE_ID: routine_id})
        if self._scheduling_policy == FCFS:
            self._start_ready_routines_fcfs()

    def _start_ready_routines_fcfs(self) -> None:
        """Start the ready routine by fcfs."""
        ready_routines: list[str] = []
        for routine_id in self._wait_queue:
            routine_info = self._wait_queue[routine_id]
            if not routine_info:
                raise ValueError(
                    "Routine %s is not found in the wait queue" % routine_id
                )
            routine = routine_info.routine
            if self._eligibility_test(routine):
                output_all(
                    _LOGGER,
                    locks=self._lineage_table.locks,
                    lock_queues=self._lineage_table.lock_queues,
                    free_slots=self._lineage_table.free_slots,
                    serialization_order=self._serialization_order,
                )
                ready_routines.append(routine_id)

        for routine_id in ready_routines:
            routine_info = self._wait_queue[routine_id]
            if not routine_info:
                raise ValueError(
                    "Routine %s is not found in the wait queue" % routine_id
                )
            routine = routine_info.routine
            self._remove_routine_from_wait_queue(routine_id)
            self._start_routine(routine)

    def _start_ready_routines_fcfs_post(self, entity_id: str) -> None:
        """Start the ready routine by fcfs_post."""
        if entity_id in self._lock_waitlist and self._lock_waitlist[entity_id]:
            next_routine_info = self._wait_queue[self._lock_waitlist[entity_id][0]]
            if not next_routine_info:
                raise ValueError(
                    "Routine %s is not found in the wait queue"
                    % self._lock_waitlist[entity_id][0]
                )
            next_routine = next_routine_info.routine

            if self._eligibility_test(next_routine):
                _LOGGER.info(
                    "Routine %s passes the eligibility test", next_routine.routine_id
                )
                output_all(
                    _LOGGER,
                    locks=self._lineage_table.locks,
                    lock_queues=self._lineage_table.lock_queues,
                    free_slots=self._lineage_table.free_slots,
                    serialization_order=self._serialization_order,
                )

                self._remove_routine_from_wait_queue(next_routine.routine_id)
                self._start_routine(next_routine)

    def _start_ready_routines_jit(self, entity_id: str) -> None:
        """Start the ready routine by jit."""

        for next_routine_id in self._lock_waitlist[entity_id]:
            next_routine_info = self._wait_queue[next_routine_id]
            if not next_routine_info:
                raise ValueError(
                    "Routine %s is not found in the wait queue" % next_routine_id
                )
            next_routine = next_routine_info.routine

            if self._eligibility_test(next_routine):
                _LOGGER.info("Routine %s passes the eligibility test", next_routine_id)
                output_all(
                    _LOGGER,
                    locks=self._lineage_table.locks,
                    lock_queues=self._lineage_table.lock_queues,
                    free_slots=self._lineage_table.free_slots,
                    serialization_order=self._serialization_order,
                )

                self._remove_routine_from_wait_queue(next_routine_id)
                self._start_routine(next_routine)
                return

            if next_routine_info.ttl > 0:
                next_routine_info.ttl -= 1
            else:
                return

    def _start_ready_routines_tl(self, action_id: str, entity_id: str) -> None:
        """Test and start the ready routine."""
        _LOGGER.info("Action %s Start the ready routine by timeline scheduling policy", action_id)
        if entity_id not in self._lineage_table.lock_queues:
            raise ValueError("Entity %s has no schedule." % entity_id)
        if action_id not in self._lineage_table.lock_queues[entity_id]:
            raise ValueError(
                f"Action {action_id} has not been scheduled on entity {entity_id}."
            )

        _LOGGER.debug(f"{self._lineage_table.lock_queues[entity_id]=}")
        next_action = self._lineage_table.lock_queues[entity_id].next(action_id)

        if not next_action:
            return

        next_routine = self._serialization_order[get_routine_id(next_action.action_id)]

        if not next_routine:
            raise ValueError(
                "Routine %s is not found in the serialization order"
                % get_routine_id(next_action.action_id)
            )

        condition_pass = self._condition_check(next_action.action)
        _LOGGER.info(f"{next_routine.routine_id=} {next_routine.pass_eligibility=} {condition_pass=}")

        if not next_routine.pass_eligibility and self._acquire_routine_locks(
            next_routine.routine
        ):
            _LOGGER.info(
                "Routine %s passes the eligibility test", next_routine.routine_id
            )
            next_routine.pass_eligibility = True
            self._start_routine(next_routine.routine)

        if next_routine.pass_eligibility and condition_pass:
            _LOGGER.info("Action %s is ready to start", next_action.action_id)
            self.create_action_task(next_action.action)<|MERGE_RESOLUTION|>--- conflicted
+++ resolved
@@ -1455,23 +1455,36 @@
 
         lock_queues[entity_id][new_action.action_id] = new_action_info
         _LOGGER.debug(
-            "Schedule action %s to the lock queue %s: %s", new_action.action_id, entity_id,
-                    new_action_slot,
-        )
-
-    def update_real_schedule(self, entity_id: str, new_action: ActionEntity, new_action_slot: tuple[datetime, datetime]):
+            "Schedule action %s to the lock queue %s: %s",
+            new_action.action_id,
+            entity_id,
+            new_action_slot,
+        )
+
+    def update_real_schedule(
+        self,
+        entity_id: str,
+        new_action: ActionEntity,
+        new_action_slot: tuple[datetime, datetime],
+    ):
         if entity_id not in self._real_schedule:
             self._real_schedule[entity_id] = []
 
-
-        actions = list(item["action"] for item in self._real_schedule[entity_id])
+        actions = [item["action"] for item in self._real_schedule[entity_id]]
         if new_action.action_id not in actions:
-            self._real_schedule[entity_id].append({"action": new_action.action_id, "slot": new_action_slot})
+            self._real_schedule[entity_id].append(
+                {"action": new_action.action_id, "slot": new_action_slot}
+            )
         else:
             idx = actions.index(new_action.action_id)
             self._real_schedule[entity_id][idx]["slot"] = new_action_slot
 
-        self._real_schedule[entity_id] = sorted(self._real_schedule[entity_id], key=cmp_to_key(lambda x, y: x["slot"][0].timestamp() - y["slot"][0].timestamp()))
+        self._real_schedule[entity_id] = sorted(
+            self._real_schedule[entity_id],
+            key=cmp_to_key(
+                lambda x, y: x["slot"][0].timestamp() - y["slot"][0].timestamp()
+            ),
+        )
 
     def same_start_time(self, group_start_time: dict[str, datetime]) -> bool:
         """Check if all the group commands within an action have the same start time."""
@@ -1530,13 +1543,8 @@
                 group_slot_start_time[entity_id] = start_time
 
         for entity_id, start_time in group_slot_start_time.items():
-<<<<<<< HEAD
-            action_st = group_action_start_time[entity_id]
-            action_end = action_st + action.duration[entity_id]
-=======
-            action_st = max(start_time, now)
+            action_st = max(group_action_start_time[entity_id], now)
             action_end = action_st + action.length(entity_id)
->>>>>>> 232517b9
 
             self.schedule_action(
                 (start_time, free_slots[entity_id][start_time]),
@@ -2089,13 +2097,8 @@
         actual_start_time = max(group_action_start_time.values())
 
         for entity_id, start_time in group_slot_start_time.items():
-<<<<<<< HEAD
             action_st = max(actual_start_time, now)
-            action_end = action_st + action.duration[entity_id]
-=======
-            action_st = max(start_time, now)
             action_end = action_st + action.length(entity_id)
->>>>>>> 232517b9
 
             self.schedule_action(
                 (start_time, free_slots[entity_id][start_time]),
@@ -2360,7 +2363,7 @@
             self._result_dir = result_dir
         self._hass.bus.async_listen(RASC_RESPONSE, self.handle_event)
 
-        self._action_tasks: dict[str, asyncio.Task] = dict()
+        self._action_tasks: dict[str, asyncio.Task] = {}
         self._handle_event_lock = asyncio.Lock()
 
     @property
@@ -3064,30 +3067,19 @@
             _LOGGER.info("Action %s is not ready to start", action.action_id)
             # return
             prev_start_time = action_lock.start_time
-<<<<<<< HEAD
             action.is_waiting = True
             await self._async_wait_until_beginning(action.action_id)
             action.is_waiting = False
 
             if action.start_requested:
-                _LOGGER.warning("Action %s has already started", action.action_id)
-=======
-            await self._async_wait_until_beginning(action.action_id)
-
-            if action.start_requested:
-                # _LOGGER.debug("Action %s has already started", action.action_id)
->>>>>>> 232517b9
+                # _LOGGER.warning("Action %s has already started", action.action_id)
                 return
 
             if random_entity_id not in self._lineage_table.lock_queues:
                 raise ValueError("Entity %s has no schedule." % random_entity_id)
             lock_queue = self.lineage_table.lock_queues[random_entity_id]
             if action.action_id not in lock_queue:
-<<<<<<< HEAD
-                _LOGGER.debug("Action %s's routine has already completed", action.action_id)
-=======
                 # _LOGGER.debug("Action %s's routine has already completed", action.action_id)
->>>>>>> 232517b9
                 return
 
             action_lock = lock_queue[action.action_id]
@@ -3098,11 +3090,7 @@
                     )
                 )
             if action_lock.start_time < prev_start_time:
-<<<<<<< HEAD
-                _LOGGER.warning("Action %s's routine has already started", action.action_id)
-=======
                 # _LOGGER.debug("Action %s's routine has already started", action.action_id)
->>>>>>> 232517b9
                 return
 
             if not self._are_prev_actions_over(action):
@@ -3311,7 +3299,9 @@
                 #     return
 
                 if not self.is_action_start(action, entity_id):
-                    _LOGGER.info("Action %s on entity %s is started", action_id, entity_id)
+                    _LOGGER.info(
+                        "Action %s on entity %s is started", action_id, entity_id
+                    )
 
                 if not self.is_action_complete(action, entity_id):
                     if not self.is_action_start(action, entity_id):
@@ -3322,12 +3312,16 @@
                             "Action %s on entity %s is started", action_id, entity_id
                         )
 
-                    self._metrics.record_action_end(event.time_fired, entity_id, action_id)
+                    self._metrics.record_action_end(
+                        event.time_fired, entity_id, action_id
+                    )
 
                     # update the action state
                     self._update_action_state(action_id, entity_id, event_type)
 
-                _LOGGER.info("Action %s on entity %s is completed", action_id, entity_id)
+                _LOGGER.info(
+                    "Action %s on entity %s is completed", action_id, entity_id
+                )
 
                 output_all(_LOGGER, lock_queues=self._lineage_table.lock_queues)
 
@@ -3345,7 +3339,6 @@
                 # Check if the action is completed on all entities
                 if action.action_completed or not self._is_all_actions_complete(action):
                     return
-
 
                 _LOGGER.info("All commands in the action %s is completed", action_id)
 
@@ -3474,13 +3467,6 @@
     async def _async_wait_until_beginning(self, action_id: str) -> None:
         """Wait until the time reaches the end time of the action."""
 
-<<<<<<< HEAD
-=======
-        # if not self._reschedule_handler:
-        #     return
-
-        _LOGGER.info("Start action %s later", action_id)
->>>>>>> 232517b9
         action = self.get_action(action_id)
         if not action:
             raise ValueError("Action %s is not found" % action_id)
@@ -3507,9 +3493,6 @@
                 wait_seconds,
             )
             await asyncio.sleep(wait_seconds)
-<<<<<<< HEAD
-        _LOGGER.info("Action %s should start now", action_id)
-=======
         end = time.time()
         _LOGGER.info(
             "Action %s should start now: %s, after sleeping %s s",
@@ -3517,7 +3500,6 @@
             datetime.now(),
             end - start,
         )
->>>>>>> 232517b9
 
     async def _async_wait_until(self, action_id: str, entity_id: str) -> None:
         """Wait until the time reaches the end time of the action."""
@@ -3727,7 +3709,9 @@
 
     def _start_ready_routines_tl(self, action_id: str, entity_id: str) -> None:
         """Test and start the ready routine."""
-        _LOGGER.info("Action %s Start the ready routine by timeline scheduling policy", action_id)
+        _LOGGER.info(
+            "Action %s Start the ready routine by timeline scheduling policy", action_id
+        )
         if entity_id not in self._lineage_table.lock_queues:
             raise ValueError("Entity %s has no schedule." % entity_id)
         if action_id not in self._lineage_table.lock_queues[entity_id]:
@@ -3750,7 +3734,9 @@
             )
 
         condition_pass = self._condition_check(next_action.action)
-        _LOGGER.info(f"{next_routine.routine_id=} {next_routine.pass_eligibility=} {condition_pass=}")
+        _LOGGER.info(
+            f"{next_routine.routine_id=} {next_routine.pass_eligibility=} {condition_pass=}"
+        )
 
         if not next_routine.pass_eligibility and self._acquire_routine_locks(
             next_routine.routine
