"""Support for rasc."""
from __future__ import annotations

import asyncio
from collections.abc import Callable, Coroutine, Sequence
import copy
from datetime import datetime, timedelta
from functools import cmp_to_key
import json
import logging
import os
import time
from typing import TYPE_CHECKING, Any, Optional

from homeassistant.const import (
    ATTR_ACTION_ID,
    ATTR_ENTITY_ID,
    CONF_ACTION_START_METHOD,
    CONF_CHOOSE,
    CONF_CONDITION,
    CONF_DELAY,
    CONF_DEPEND_ON,
    CONF_DEVICE_ID,
    CONF_ENTITY_ID,
    CONF_PARALLEL,
    CONF_RECORD_RESULTS,
    CONF_RESCHEDULING_POLICY,
    CONF_SCHEDULING_POLICY,
    CONF_SEQUENCE,
    CONF_SERVICE,
    CONF_SERVICE_DATA,
    CONF_TARGET,
    CONF_TYPE,
    DOMAIN_SCRIPT,
    FCFS,
    FCFS_POST,
    JIT,
    LOCK_STATE_ACQUIRED,
    LOCK_STATE_LEASED,
    LOCK_STATE_RELEASED,
    LOCK_STATE_SCHEDULED,
    RASC_ACK,
    RASC_COMPLETE,
    RASC_INCOMPLETE,
    RASC_RESPONSE,
    RASC_SCHEDULED,
    RASC_START,
    SCHEDULE_START,
    START_EVENT_BASED,
    START_TIME_BASED,
    TIMELINE,
)
from homeassistant.core import Event, HomeAssistant

if TYPE_CHECKING:
    from homeassistant.components.script import BaseScriptEntity
    from homeassistant.helpers.entity_component import EntityComponent

from homeassistant.helpers.rascalscheduler import (
    datetime_to_string,
    generate_duration,
    get_routine_id,
    time_range_to_string,
)
from homeassistant.helpers.template import device_entities
from homeassistant.helpers.typing import ConfigType

from .abstraction import RASCAbstraction
from .const import CONF_TRANSITION, DOMAIN  # , MAX_SCHEDULE_TIME
from .entity import (
    ActionEntity,
    BaseRoutineEntity,
    Queue,
    RoutineEntity,
    get_entity_id_from_number,
)
from .log import LOG_PATH, TRAIL, set_logger
from .metrics import ScheduleMetrics

CONF_ROUTINE_ID = "routine_id"
CONF_ROUTINE_LOCK_STATUS = "routine_lock_status"
CONF_STEP = "step"
CONF_END_VIRTUAL_NODE = "end_virtual_node"

TIMEOUT = 3000  # millisecond

_LOGGER = set_logger()
_LOGGER.setLevel(logging.DEBUG)


def create_routine(
    hass: HomeAssistant,
    name: str | None,
    routine_id: str,
    action_script: Sequence[dict[str, Any]],
) -> BaseRoutineEntity:
    """Create a routine based on the given action script."""
    rasc: Optional[RASCAbstraction] = hass.data[DOMAIN]
    if not rasc:
        raise ValueError("RASC is not initialized.")
    next_parents = list[ActionEntity]()
    entities: dict[str, ActionEntity] = {}
    config: dict[str, Any] = {}

    # confige action id for each node
    config[CONF_STEP] = -1
    config[CONF_ROUTINE_ID] = routine_id

    for _, script in enumerate(action_script):
        if (
            CONF_PARALLEL not in script
            and CONF_SEQUENCE not in script
            and CONF_SERVICE not in script
            and CONF_CONDITION not in script
            and CONF_CHOOSE not in script
            and CONF_DELAY not in script
        ):
            # print("script:", script)
            config[CONF_STEP] = config[CONF_STEP] + 1
            action_id = f"{config[CONF_ROUTINE_ID]}.{config[CONF_STEP]}"
            action: str = script[CONF_TYPE]
            action_wo_platform = action.split(".")[1]
            if CONF_TRANSITION in script:
                transition: float | None = script[CONF_TRANSITION]
                # _LOGGER.debug(
                #     "The transition of action %s is %f", action_id, transition
                # )
            else:
                transition = None
            target_entities = get_target_entities(hass, script)
            estimated_rts = dict[str, timedelta]()
            estimated_stc = dict[str, timedelta]()
            for target_entity in target_entities:
                entity_id = get_entity_id_from_number(hass, target_entity)
                estimated_rts_sec = rasc.get_action_length_estimate(
                    entity_id,
                    action=action_wo_platform,
                    transition=transition,
                    part="rts",
                )
                estimated_stc_sec = rasc.get_action_length_estimate(
                    entity_id,
                    action=action_wo_platform,
                    transition=transition,
                    part="stc",
                )
                estimated_rts[entity_id] = generate_duration(estimated_rts_sec)
                estimated_stc[entity_id] = generate_duration(estimated_stc_sec)

            entities[action_id] = ActionEntity(
                hass=hass,
                action=script,
                action_id=action_id,
                rts=estimated_rts,
                stc=estimated_stc,
                logger=_LOGGER,
            )

            dependency_types: Optional[list[str]] = None
            if CONF_DEPEND_ON in script:
                dependency_types_script = script[CONF_DEPEND_ON]
                if isinstance(dependency_types_script, str):
                    dependency_types = [dependency_types_script]
                elif isinstance(dependency_types_script, list):
                    dependency_types = dependency_types_script
                else:
                    raise ValueError(
                        f"Invalid dependency types {dependency_types_script}"
                    )
            else:
                dependency_types = [RASC_COMPLETE]

            if next_parents:
                if not dependency_types:
                    raise ValueError(
                        f"Dependency types are not defined for action {action_id}"
                    )
                if len(dependency_types) != len(next_parents):
                    if len(dependency_types) != 1:
                        raise ValueError(
                            f"Dependency types {dependency_types} do not match the number of parents {len(next_parents)}"
                        )
                    dependency_types = dependency_types * len(next_parents)

                for parent, dependency in zip(next_parents, dependency_types):
                    if dependency not in entities[action_id].parents:
                        entities[action_id].parents[dependency] = set()
                    entities[action_id].parents[dependency].add(parent)
                    if dependency not in parent.children:
                        parent.children[dependency] = set()
                    parent.children[dependency].add(entities[action_id])

            next_parents.clear()
            next_parents.append(entities[action_id])

        else:
            leaf_nodes = _create_routine(hass, script, config, next_parents, entities)
            next_parents.clear()
            next_parents = leaf_nodes

    # add virtual node to the end of the routine
    # the use of the virtual node is to identify if all actions in the routine are completed
    entities[CONF_END_VIRTUAL_NODE] = ActionEntity(
        hass=hass,
        action={},
        action_id="",
        rts={},
        stc={},
        is_end_node=True,
        logger=_LOGGER,
    )

    for parent in next_parents:
        if RASC_COMPLETE not in parent.children:
            parent.children[RASC_COMPLETE] = set()
        parent.children[RASC_COMPLETE].add(entities[CONF_END_VIRTUAL_NODE])
        if RASC_COMPLETE not in entities[CONF_END_VIRTUAL_NODE].parents:
            entities[CONF_END_VIRTUAL_NODE].parents[RASC_COMPLETE] = set()
        entities[CONF_END_VIRTUAL_NODE].parents[RASC_COMPLETE].add(parent)

    return BaseRoutineEntity(name, routine_id, entities, action_script)


def _create_routine(  # noqa: C901
    hass: HomeAssistant,
    script: dict[str, Any],
    config: dict[str, Any],
    parents: list[ActionEntity],
    entities: dict[str, ActionEntity],
) -> list[ActionEntity]:
    """Create a routine based on the given action script."""
    rasc: Optional[RASCAbstraction] = hass.data[DOMAIN]
    if not rasc:
        raise ValueError("RASC is not initialized.")

    next_parents: list[ActionEntity] = []
    # print("script:", script)
    if CONF_PARALLEL in script:
        for item in list(script.values())[0]:
            leaf_entities = _create_routine(hass, item, config, parents, entities)
            for entity in leaf_entities:
                next_parents.append(entity)

    elif CONF_SEQUENCE in script:
        next_parents = parents
        for item in list(script.values())[0]:
            leaf_entities = _create_routine(hass, item, config, next_parents, entities)
            next_parents = leaf_entities

    elif CONF_SERVICE in script:
        domain: str = script[CONF_SERVICE].split(".")[0]
        if domain == DOMAIN_SCRIPT:
            script_component: EntityComponent[BaseScriptEntity] = hass.data[
                DOMAIN_SCRIPT
            ]

            if script_component:
                base_script = script_component.get_entity(list(script.values())[0])
                if base_script and base_script.raw_config:
                    next_parents = parents
                    for item in base_script.raw_config[CONF_SEQUENCE]:
                        leaf_entities = _create_routine(
                            hass, item, config, next_parents, entities
                        )
                        next_parents = leaf_entities
        else:
            config[CONF_STEP] = config[CONF_STEP] + 1
            action_id = f"{config[CONF_ROUTINE_ID]}.{config[CONF_STEP]}"
            action: str = script[CONF_SERVICE]
            action_wo_platform = action.split(".")[1]
            if (
                CONF_SERVICE_DATA in script
                and CONF_TRANSITION in script[CONF_SERVICE_DATA]
            ):
                transition: float | None = script[CONF_SERVICE_DATA][CONF_TRANSITION]
                # _LOGGER.debug(
                #     "The transition of action %s is %f", action_id, transition
                # )
            else:
                transition = None
            target_entities = get_target_entities(hass, script)
            estimated_rts = dict[str, timedelta]()
            estimated_stc = dict[str, timedelta]()
            for target_entity in target_entities:
                entity_id = get_entity_id_from_number(hass, target_entity)
                estimated_rts_sec = rasc.get_action_length_estimate(
                    entity_id,
                    action=action_wo_platform,
                    transition=transition,
                    part="rts",
                )
                estimated_stc_sec = rasc.get_action_length_estimate(
                    entity_id,
                    action=action_wo_platform,
                    transition=transition,
                    part="stc",
                )
                estimated_rts[entity_id] = generate_duration(estimated_rts_sec)
                estimated_stc[entity_id] = generate_duration(estimated_stc_sec)

            entities[action_id] = ActionEntity(
                hass=hass,
                action=script,
                action_id=action_id,
                rts=estimated_rts,
                stc=estimated_stc,
                logger=_LOGGER,
            )

            dependency_types: Optional[list[str]] = None
            if CONF_DEPEND_ON in script:
                dependency_types_script = script[CONF_DEPEND_ON]
                if isinstance(dependency_types_script, str):
                    dependency_types = [dependency_types_script]
                elif isinstance(dependency_types_script, list):
                    dependency_types = dependency_types_script
                else:
                    raise ValueError(
                        f"Invalid dependency types {dependency_types_script}"
                    )
            else:
                dependency_types = [RASC_COMPLETE]

            if parents:
                if not dependency_types:
                    raise ValueError(
                        f"Dependency types are not defined for action {action_id}"
                    )
                if len(dependency_types) != len(parents):
                    if len(dependency_types) != 1:
                        raise ValueError(
                            f"Dependency types {dependency_types} do not match the number of parents {len(parents)}"
                        )
                    dependency_types = dependency_types * len(parents)

                for parent, dependency in zip(parents, dependency_types):
                    if dependency not in entities[action_id].parents:
                        entities[action_id].parents[dependency] = set()
                    entities[action_id].parents[dependency].add(parent)
                    if dependency not in parent.children:
                        parent.children[dependency] = set()
                    parent.children[dependency].add(entities[action_id])

            next_parents.append(entities[action_id])

    elif CONF_CONDITION in script or CONF_CHOOSE in script:
        next_parents = parents

    elif CONF_DELAY in script:
        delta = timedelta(**script[CONF_DELAY])

        for parent in parents:
            parent.delay = delta

        next_parents = parents

    else:
        config[CONF_STEP] = config[CONF_STEP] + 1
        action_id = f"{config[CONF_ROUTINE_ID]}.{config[CONF_STEP]}"
        action = script[CONF_TYPE]
        action_wo_platform = action.split(".")[1]
        if CONF_TRANSITION in script:
            transition = script[CONF_TRANSITION]
            # _LOGGER.debug("The transition of action %s is %f", action_id, transition)
        else:
            transition = None
        target_entities = get_target_entities(hass, script)
        estimated_rts = dict[str, timedelta]()
        estimated_stc = dict[str, timedelta]()
        for target_entity in target_entities:
            entity_id = get_entity_id_from_number(hass, target_entity)
            estimated_rts_sec = rasc.get_action_length_estimate(
                entity_id, action=action_wo_platform, transition=transition, part="rts"
            )
            estimated_stc_sec = rasc.get_action_length_estimate(
                entity_id, action=action_wo_platform, transition=transition, part="stc"
            )
            estimated_rts[entity_id] = generate_duration(estimated_rts_sec)
            estimated_stc[entity_id] = generate_duration(estimated_stc_sec)

        entities[action_id] = ActionEntity(
            hass=hass,
            action=script,
            action_id=action_id,
            rts=estimated_rts,
            stc=estimated_stc,
            logger=_LOGGER,
        )

        dependency_types = None
        if CONF_DEPEND_ON in script:
            dependency_types_script = script[CONF_DEPEND_ON]
            if isinstance(dependency_types_script, str):
                dependency_types = [dependency_types_script]
            elif isinstance(dependency_types_script, list):
                dependency_types = dependency_types_script
            else:
                raise ValueError(f"Invalid dependency types {dependency_types_script}")
        else:
            dependency_types = [RASC_COMPLETE]

        if parents:
            if not dependency_types:
                raise ValueError(
                    f"Dependency types are not defined for action {action_id}"
                )
            if len(dependency_types) != len(parents):
                if len(dependency_types) != 1:
                    raise ValueError(
                        f"Dependency types {dependency_types} do not match the number of parents {len(parents)}"
                    )
                dependency_types = dependency_types * len(parents)

            for parent, dependency in zip(parents, dependency_types):
                if dependency not in entities[action_id].parents:
                    entities[action_id].parents[dependency] = set()
                entities[action_id].parents[dependency].add(parent)
                if dependency not in parent.children:
                    parent.children[dependency] = set()
                parent.children[dependency].add(entities[action_id])

        next_parents.append(entities[action_id])

    return next_parents


def get_target_entities(hass: HomeAssistant, script: dict[str, Any]) -> list[str]:
    """Get all the entities from the given script."""
    target_entities: list[str] = []

    # print("script:", script)
    if CONF_SERVICE in script:
        if CONF_DEVICE_ID in script[CONF_TARGET]:
            device_ids = []
            if isinstance(script[CONF_TARGET][CONF_DEVICE_ID], str):
                device_ids = [script[CONF_TARGET][CONF_DEVICE_ID]]
            else:
                device_ids = script[CONF_TARGET][CONF_DEVICE_ID]
            target_entities += [
                get_entity_id_from_number(hass, entity)
                for device_id in device_ids
                for entity in device_entities(hass, device_id)
            ]

        if CONF_ENTITY_ID in script[CONF_TARGET]:
            if isinstance(script[CONF_TARGET][CONF_ENTITY_ID], str):
                target_entities += [
                    get_entity_id_from_number(hass, script[CONF_TARGET][CONF_ENTITY_ID])
                ]
            else:
                target_entities += [
                    get_entity_id_from_number(hass, entity)
                    for entity in script[CONF_TARGET][CONF_ENTITY_ID]
                ]
    else:
        try:
            target_entities = [get_entity_id_from_number(hass, script[CONF_ENTITY_ID])]
        except Exception as _:  # pylint: disable=broad-except
            _LOGGER.error("%s not found in the script: %s", CONF_ENTITY_ID, script)

    return target_entities


def get_routine_targets(hass: HomeAssistant, routine: RoutineEntity) -> set[str]:
    """Get all the entities from the given routine."""
    target_entities = set[str]()
    # _LOGGER.debug("Gettig routine %s's targets", routine.routine_id)
    for action in routine.actions.values():
        if action.is_end_node:
            continue
        target_entities.update(get_target_entities(hass, action.action))
    return target_entities


def output_lock_queues(
    lock_queues: dict[str, Queue[str, ActionInfo]], filepath: Optional[str] = None
) -> None:
    """Output the lock queues."""
    if filepath:
        fp = os.path.join(filepath, "locks_queues.json")
    lock_queues_list = []
    for entity_id, actions in lock_queues.items():
        action_list = []
        for action_id, action_info in actions.items():
            if action_info:
                sub_entity_json = {
                    "action_id": action_id,
                    "action_state": action_info.action_state,
                    "lock_state": action_info.lock_state,
                    "start_time": datetime_to_string(action_info.start_time),
                    "end_time": datetime_to_string(action_info.end_time),
                }
                action_list.append(sub_entity_json)

        entity_json = {"entity_id": entity_id, "actions": action_list}

        lock_queues_list.append(entity_json)

    out = {"Type": "Lock Queues", "Lock Queues": lock_queues_list}
    if filepath:
        with open(fp, "w", encoding="utf-8") as f:
            json.dump(out, f, indent=2)
    else:
        _LOGGER.debug(json.dumps(out, indent=2))


def output_locks(locks: dict[str, str | None], filepath: str) -> None:
    """Output the locks."""
    fp = os.path.join(filepath, "locks.json")

    locks_list = []
    for entity_id, routine_id in locks.items():
        entity_json = {"entity_id": entity_id, "routine_id": routine_id}
        locks_list.append(entity_json)

    out = {"Type": "Locks", "Locks": locks_list}
    with open(fp, "w", encoding="utf-8") as f:
        json.dump(out, f, indent=2)

    # print(json.dumps(out, indent=2))  # noqa: T201


def output_wait_queues(wait_queue: Queue[str, WaitRoutineInfo], filepath: str) -> None:
    """Output wait queues."""
    fp = os.path.join(filepath, "wait_queue.json")
    routines: list[str] = []
    for routine_id in wait_queue:
        routines.append(routine_id)

    out = {"Type": "Wait Queue", "Wait Queue": routines}
    with open(fp, "w", encoding="utf-8") as f:
        json.dump(out, f, indent=2)

    # print(json.dumps(out, indent=2))  # noqa: T201


def output_lock_waitlist(lock_waitlist: dict[str, list[str]], filepath: str) -> None:
    """Output lock waitlist."""
    fp = os.path.join(filepath, "lock_waitlist.json")

    waitlist = []
    for entity_id, routines in lock_waitlist.items():
        routine_list = []
        for routine_id in routines:
            routine_list.append(routine_id)

        entity_json = {"entity_id": entity_id, "waitlist": routine_list}

        waitlist.append(entity_json)

    out = {"Type": "Lock Waitlist", "Routines": waitlist}
    with open(fp, "w", encoding="utf-8") as f:
        json.dump(out, f, indent=2)


def output_serialization_order(
    serialization_order: Queue[str, RoutineInfo], filepath: Optional[str] = None
) -> None:
    """Output serialization order."""
    if filepath:
        fp = os.path.join(filepath, "serialization_order.json")
    routines: list[str] = []
    for routine_id in serialization_order:
        routines.append(routine_id)

    out = {"Type": "Serialization Order", "Serialization Order": routines}
    if filepath:
        with open(fp, "w", encoding="utf-8") as f:
            json.dump(out, f, indent=2)
    else:
        _LOGGER.debug(json.dumps(out, indent=2))


def output_free_slots(
    timelines: dict[str, Queue[datetime, datetime]], filepath: Optional[str] = None
) -> None:
    """Output free slots."""
    if filepath:
        fp = os.path.join(filepath, "free_slots.json")

    tl = []
    for entity_id, timeline in timelines.items():
        slot_list: list[dict[str, str | None]] = []
        for st, end in timeline.items():
            st_str = datetime_to_string(st)
            end_str = datetime_to_string(end) if end else None
            sub_entity_json: dict[str, str | None] = {"st": st_str, "end": end_str}

            slot_list.append(sub_entity_json)

        entity_json = {"entity_id": entity_id, "timeline": slot_list}

        tl.append(entity_json)

    out = {"Type": "Free Slots", "Free Slots": tl}
    if filepath:
        with open(fp, "w", encoding="utf-8") as f:
            json.dump(out, f, indent=2)
    else:
        _LOGGER.debug(json.dumps(out, indent=2))


def output_routine(routine_id: str, actions: dict[str, ActionEntity]) -> None:
    """Output routine."""
    dirname = f"trail-{TRAIL.num:04d}"
    TRAIL.increment()

    os.path.join(LOG_PATH, dirname, "routines.json")

    action_list = []
    for _, entity in actions.items():
        parents = []
        children = []

        for parent in entity.all_parents:
            parents.append(parent.action_id)

        for child in entity.all_children:
            children.append(child.action_id)

        entity_json = {
            "action_id": entity.action_id,
            "action": entity.action,
            "action_completed": entity.action_completed,
            "parents": parents,
            "children": children,
            "delay": str(entity.delay),
            "rts": str(entity.rts),
            "stc": str(entity.stc),
        }

        action_list.append(entity_json)

    out = {"Routine_id": routine_id, "Actions": action_list}

    print(json.dumps(out, indent=2))  # noqa: T201


def output_preset(preset: set[str], filepath: str) -> None:
    """Output serialization order."""
    fp = os.path.join(filepath, "preset.json")
    routines: list[str] = []
    for routine_id in preset:
        routines.append(routine_id)

    out = {"Type": "Preset", "Routines": routines}
    with open(fp, "w", encoding="utf-8") as f:
        json.dump(out, f, indent=2)


def output_postset(postset: set[str], filepath: str) -> None:
    """Output serialization order."""
    fp = os.path.join(filepath, "postset.json")
    routines: list[str] = []
    for routine_id in postset:
        routines.append(routine_id)

    out = {"Type": "Postset", "Routines": routines}
    with open(fp, "w", encoding="utf-8") as f:
        json.dump(out, f, indent=2)


def output_all(
    logger: logging.Logger,
    locks: dict[str, str | None] | None = None,
    lock_queues: dict[str, Queue[str, ActionInfo]] | None = None,
    free_slots: dict[str, Queue[datetime, datetime]] | None = None,
    serialization_order: Queue[str, RoutineInfo] | None = None,
    wait_queue: Queue[str, WaitRoutineInfo] | None = None,
    lock_waitlist: dict[str, list[str]] | None = None,
    preset: set[str] | None = None,
    postset: set[str] | None = None,
    conflict=False,
):
    """Output specific info."""
    return
    if conflict:
        dirname = f"conflict-{TRAIL.num:04d}"
    else:
        dirname = f"trail-{TRAIL.num:04d}"
        TRAIL.increment()

    fp = os.path.join(LOG_PATH, dirname)
    logger.debug("Output logs to %s.", fp)

    if not os.path.isdir(fp):
        os.mkdir(fp)

    if locks:
        output_locks(locks, fp)

    if lock_queues:
        output_lock_queues(lock_queues, fp)

    if free_slots:
        output_free_slots(free_slots, fp)

    if serialization_order:
        output_serialization_order(serialization_order, fp)

    if wait_queue:
        output_wait_queues(wait_queue, fp)

    if lock_waitlist:
        output_lock_waitlist(lock_waitlist, fp)

    if preset:
        output_preset(preset, fp)

    if postset:
        output_postset(postset, fp)


class ActionInfo:
    """A class for storing information about a scheduled action in the lock queues."""

    def __init__(
        self,
        action_id: str,
        action: ActionEntity,
        action_state: str,
        lock_state: str,
        start_time: datetime,
        end_time: datetime,
    ) -> None:
        """Initialize the action info."""
        self._action_id = action_id
        self._action = action
        self.action_state = action_state
        self.lock_state = lock_state
        self._start_time = start_time
        self._end_time = end_time

    @property
    def action_id(self) -> str:
        """Get action id."""
        return self._action_id

    @property
    def action(self) -> ActionEntity:
        """Get action."""
        return self._action

    @property
    def start_time(self) -> datetime:
        """Get start time."""
        return self._start_time

    @start_time.setter
    def start_time(self, new_start_time):
        self._start_time = new_start_time

    @property
    def end_time(self) -> datetime:
        """Get end time."""
        return self._end_time

    @end_time.setter
    def end_time(self, new_end_time):
        self._end_time = new_end_time

    @property
    def time_range(self) -> tuple[datetime, datetime]:
        """Get time range."""
        return (self._start_time, self._end_time)

    @property
    def time_range_str(self) -> str:
        """Get time range."""
        return f"{datetime_to_string(self._start_time)}-{datetime_to_string(self._end_time)}"

    @property
    def duration(self) -> timedelta:
        """Get duration."""
        return self._end_time - self._start_time

    @property
    def duplicate(self) -> ActionInfo:
        """Get a duplicate of the action info."""
        return ActionInfo(
            self._action_id,
            self._action,
            self.action_state,
            self.lock_state,
            self._start_time,
            self._end_time,
        )

    def move_to(
        self, new_start_time: datetime, new_end_time: datetime = None, entity_id=None
    ) -> None:
        """Move to new time range."""
        if entity_id:
            _LOGGER.info(
                "[Action Info] Move action %s to %s-%s on %s",
                self.action_id,
                new_start_time,
                new_end_time,
                entity_id,
            )
        else:
            _LOGGER.info(
                "[Action Info] Move action %s to %s-%s", self.action_id, new_start_time, new_end_time
            )
        self._start_time = new_start_time
        self._end_time = new_end_time

    def __lt__(self, other: ActionInfo) -> bool:
        """Compare two action info."""
        if self.action.start_requested and not other.action.start_requested:
            return True
        elif not self.action.start_requested and other.action.start_requested:
            return False
        else:
            if self._start_time < other.start_time:
                return True
            if self._start_time == other.start_time:
                return self.action_id < other.action_id
            return False

    def __repr__(self) -> str:
        """Return the string representation of the action info."""
        return (
            f"ActionInfo(action_id={self._action_id}, "
            f"action_state={self.action_state}, lock_state={self.lock_state}, "
            f"start_time={self._start_time}, end_time={self._end_time})"
        )


class RoutineInfo:
    """A class for storing information about a scheduled routine in the serialization order."""

    def __init__(
        self,
        routine_id: str,
        routine: RoutineEntity,
    ) -> None:
        """Initialize the routine info."""
        self._routine_id = routine_id
        self.routine = routine
        self.pass_eligibility: bool = False

    @property
    def routine_id(self) -> str:
        """Get routine id."""
        return self._routine_id


class WaitRoutineInfo:
    """A class for storing information about a waiting routine in the wait queue."""

    def __init__(
        self,
        routine_id: str,
        routine: RoutineEntity,
        ttl: int = 4,  # to avoid starvation
    ) -> None:
        """Initialize the wait routine info."""
        self._routine_id = routine_id
        self.routine = routine
        self.ttl = ttl

    @property
    def routine_id(self) -> str:
        """Get routine id."""
        return self._routine_id


class LineageTable:
    """Maintains a per-device lineage: the planned transition order of that device's lock.

    locks: the state of the device's lock.
    lock_queues: transition order of the device's lock.
    free slots: a list of available time slots in chronological order.

    """

    def __init__(self) -> None:
        """Initialize linage table entity."""

        # locks: key is the entity_id and value is the routine id that is holding the
        # lock now, if any routine is
        self._locks: dict[str, str | None] = {}

        # lock_queues: key is the entity_id and each element stored in the queue is the
        # (action id, action lock info) tuple that is holding or waiting for the lock
        self._lock_queues: dict[str, Queue[str, ActionInfo]] = {}

        # free_slots: key is the entity_id and each element stored in the queue is a
        # slot where the start time is the key and the end time is the value
        self._free_slots: dict[str, Queue[datetime, datetime]] = {}

        self.last_removed_time: None | datetime = None

    @property
    def locks(self) -> dict[str, str | None]:
        """Get locks."""
        return self._locks

    @locks.setter
    def locks(self, new_locks: dict[str, str | None]) -> None:
        """Set locks."""
        self._locks = new_locks

    @property
    def lock_queues(self) -> dict[str, Queue[str, ActionInfo]]:
        """Get lock queues."""
        return self._lock_queues

    @lock_queues.setter
    def lock_queues(self, new_lock_queues: dict[str, Queue]) -> None:
        """Set lock queues."""
        self._lock_queues = new_lock_queues

    @property
    def free_slots(self) -> dict[str, Queue[datetime, datetime]]:
        """Get free slots."""
        return self._free_slots

    @property
    def consistent_free_slots(self) -> dict[str, Queue[datetime, datetime]]:
        """Get free slots consistent to lock queue."""
        current_time = self.last_removed_time or datetime.now()
        free_slots = {}
        for entity_id, lock_queue in self._lock_queues.items():
            free_slots[entity_id] = Queue[datetime, datetime]()
            if not lock_queue:
                free_slots[entity_id][current_time] = None
                continue
            start = current_time
            end = None
            for action_lock in lock_queue.values():
                if action_lock:
                    end = action_lock.start_time
                    if start < end:
                        free_slots[entity_id][start] = end
                    start = action_lock.end_time
            free_slots[entity_id][start] = None
        return free_slots

    @free_slots.setter
    def free_slots(self, fs: dict[str, Queue[datetime, datetime]]) -> None:
        """Set free slots."""
        self._free_slots = fs

    @property
    def duplicate(self) -> LineageTable:
        """Get a duplicate of the lineage table."""
        lt = LineageTable()

        lt.locks = copy.deepcopy(self._locks)

        for entity_id, lock_queue in self._lock_queues.items():
            lt.lock_queues[entity_id] = Queue[str, ActionInfo](
                {
                    action_id: action_lock.duplicate
                    for action_id, action_lock in lock_queue.items()
                    if action_lock
                }
            )

        lt.free_slots = copy.deepcopy(self._free_slots)

        #_LOGGER.log(logging.DEBUG, "Just duplicated lineage table!")
        return lt

    def add_entity(self, entity_id: str) -> None:
        """Add the entity to the lineage table."""
        self._locks[entity_id] = None
        self._lock_queues[entity_id] = Queue[str, ActionInfo]()
        self._free_slots[entity_id] = Queue[datetime, datetime]({datetime.now(): None})

    def delete_entity(self, entity_id: str) -> None:
        """Remove the entity with the entity_id from the lineage table."""
        try:
            del self._lock_queues[entity_id]
            del self._locks[entity_id]
            del self._free_slots[entity_id]
        except KeyError as e:
            raise KeyError(f"While deleting entity {entity_id} in lineage table") from e


class BaseScheduler:
    """A class for base scheduler."""

    _hass: HomeAssistant
    _serialization_order: Queue[str, RoutineInfo]
    _lineage_table: LineageTable
    _scheduling_policy: str
    _real_schedule: dict[str, list[tuple[datetime, datetime]]] = {}

    def get_real_schedule(self):
        return self._real_schedule

    @property
    def lineage_table(self) -> LineageTable:
        """Get lineage table."""
        return self._lineage_table

    @lineage_table.setter
    def lineage_table(self, lt: LineageTable) -> None:
        """Set lineage table."""
        self._lineage_table = lt

    @property
    def serialization_order(self) -> Queue[str, RoutineInfo]:
        """Get serialization order."""
        return self._serialization_order

    @serialization_order.setter
    def serialization_order(self, serialization_order: Queue[str, RoutineInfo]) -> None:
        """Set serialization order."""
        self._serialization_order = serialization_order

    def get_action(self, action_id: str) -> ActionEntity | None:
        """Get the active action."""
        routine_id = get_routine_id(action_id)
        if routine_id not in self._serialization_order:
            raise ValueError(
                f"Routine {routine_id} is not scheduled. Action {action_id} cannot be found"
            )
        routine_info = self._serialization_order[routine_id]

        if not routine_info:
            return None

        return routine_info.routine.actions[action_id]

    def get_action_info(self, action_id: str, entity_id: str) -> ActionInfo | None:
        """Get the active action."""
        if entity_id not in self._lineage_table.lock_queues:
            raise ValueError("Entity %s has no schedule." % entity_id)
        lock_queue = self.lineage_table.lock_queues[entity_id]
        if action_id not in lock_queue:
            raise ValueError(
                f"Action {action_id} has not been scheduled on entity {entity_id}."
            )
        return lock_queue[action_id]

    def filter_ts(
        self,
        entity_id: str,
        now: datetime,
        free_slots: dict[str, Queue[datetime, datetime]],
    ) -> Queue[datetime, datetime]:
        """Filter the time slots of the entity that the end time is not smaller than now."""

        fs: Queue = free_slots[entity_id]

        if not fs:
            raise ValueError(
                "There should be at least one time slot in each entity's timeline"
            )

        filtered_time_slots = Queue[datetime, datetime]()
        for start_time, end_time in fs.items():
            if not end_time or end_time > now:
                filtered_time_slots[start_time] = end_time

        return filtered_time_slots

    def remove_time_slots_before_now(
        self, now: datetime, free_slots: dict[str, Queue[datetime, datetime]]
    ) -> None:
        """Remove all available time slots that have ended before now."""
        self._lineage_table.last_removed_time = now
        for entity_id, _ in free_slots.items():
            filtered_time_slots = self.filter_ts(entity_id, now, free_slots)
            start_time, end_time = filtered_time_slots.top()

            if not start_time:
                continue

            # Check if the start time of the first time slot needs to be updated
            if now > start_time:
                filtered_time_slots.insert_after(start_time, now, end_time)
                filtered_time_slots.pop(start_time)

            free_slots[entity_id] = Queue(filtered_time_slots)

        _LOGGER.debug(
            "Remove time slots that are smaller than the time %s",
            now,
        )

    def get_first_action_with_acquired_lock(self, entity_id: str) -> ActionInfo | None:
        """Get the first action with the lock."""
        lock_queue: Queue[str, ActionInfo] = self._lineage_table.lock_queues[entity_id]

        return (
            next(
                (
                    action_info
                    for action_info in lock_queue.values()
                    if action_info is not None
                    and action_info.lock_state == LOCK_STATE_ACQUIRED
                ),
                None,
            )
            if lock_queue
            else None
        )

    def get_last_action_with_acquired_lock(self, entity_id: str) -> ActionInfo | None:
        """Get the last action with lock."""
        lock_queue = self._lineage_table.lock_queues[entity_id]
        return (
            next(
                (
                    action_info
                    for action_info in reversed(list(lock_queue.values()))
                    if action_info is not None
                    and action_info.lock_state == LOCK_STATE_ACQUIRED
                ),
                None,
            )
            if lock_queue
            else None
        )

    def get_available_ts(
        self,
        now: datetime,
        free_slots: dict[str, Queue[datetime, datetime]],
        entity_id: str,
        lock_leasing_status: dict[str, str],
        new_action: ActionEntity,
    ) -> datetime | None:
        """Get the start time of the first available time slot for the given the entity."""

        if self._scheduling_policy == FCFS:
            start_time = self.get_available_ts_by_fcfs(
                free_slots, now, entity_id, lock_leasing_status, new_action
            )

        elif self._scheduling_policy == FCFS_POST:
            start_time = self.get_available_ts_by_fcfs_post(
                free_slots, now, entity_id, lock_leasing_status, new_action
            )

        elif self._scheduling_policy == JIT:
            start_time = self.get_available_ts_by_jit(
                free_slots, now, entity_id, lock_leasing_status, new_action
            )

        else:
            raise ValueError(f"Invalid scheduling policy {self._scheduling_policy}")

        _LOGGER.debug(
            "The start time of the new time slot for the action %s in the entity %s is %s",
            new_action.action_id,
            entity_id,
            datetime_to_string(start_time) if start_time else None,
        )

        return start_time

    def get_available_ts_by_fcfs(
        self,
        free_slots: dict[str, Queue[datetime, datetime]],
        now: datetime,
        entity_id: str,
        lock_leasing_status: dict[str, str],
        new_action: ActionEntity,
    ) -> datetime | None:
        """Get available time slot by fcfs."""
        # 1. Check if there is an action accessing the entity
        return self.get_ts_by_nolease(
            free_slots, now, entity_id, lock_leasing_status, new_action
        )

    def get_available_ts_by_fcfs_post(
        self,
        free_slots: dict[str, Queue[datetime, datetime]],
        now: datetime,
        entity_id: str,
        lock_leasing_status: dict[str, str],
        new_action: ActionEntity,
    ) -> datetime | None:
        """Get available time slot by fcfs_post."""

        # 1. Check if there is an action accessing the entity
        start_time = self.get_ts_by_nolease(
            free_slots, now, entity_id, lock_leasing_status, new_action
        )
        if start_time:
            return start_time

        # 2. Check if there is an action being able to post lease the lock
        return self.get_ts_by_postlease(
            free_slots, now, entity_id, lock_leasing_status, new_action
        )

    def get_available_ts_by_jit(
        self,
        free_slots: dict[str, Queue[datetime, datetime]],
        now: datetime,
        entity_id: str,
        lock_leasing_status: dict[str, str],
        new_action: ActionEntity,
    ) -> datetime | None:
        """Get available time slot by jit."""

        # 1. Check if there is an action accessing the entity
        start_time = self.get_ts_by_nolease(
            free_slots, now, entity_id, lock_leasing_status, new_action
        )
        if start_time:
            return start_time

        # 2. Check if there is an action being able to pre lease the lock
        start_time = self.get_ts_by_prelease(
            free_slots, now, entity_id, lock_leasing_status, new_action
        )
        if start_time:
            return start_time

        # 3. Check if there is an action being able to post lease the lock
        return self.get_ts_by_postlease(
            free_slots, now, entity_id, lock_leasing_status, new_action
        )

    def get_ts_by_nolease(
        self,
        free_slots: dict[str, Queue[datetime, datetime]],
        now: datetime,
        entity_id: str,
        lock_leasing_status: dict[str, str],
        new_action: ActionEntity,
    ) -> datetime | None:
        """Get the available time slot for the given entity by checking if the lock is available."""
        action: ActionInfo | None = self.get_first_action_with_acquired_lock(entity_id)
        return free_slots[entity_id].end()[0] if not action else None

    def get_ts_by_prelease(
        self,
        free_slots: dict[str, Queue[datetime, datetime]],
        now: datetime,
        entity_id: str,
        lock_leasing_status: dict[str, str],
        new_action: ActionEntity,
    ) -> datetime | None:
        """Get the next available time slot for the given entity by checking if the new action can get the lock by pre-lease."""
        action = self.get_first_action_with_acquired_lock(entity_id)

        if not action:
            raise ValueError(
                "Failed to prelease the lock. This shouldn't happen. There is at lease one action acquiring the lock now"
            )

        # Check if there is an available time slot before the action
        slot_start = self.find_ts_before_action(action, free_slots[entity_id], now)
        slot_end = free_slots[entity_id].get(slot_start) if slot_start else None

        if not slot_start or not slot_end:
            _LOGGER.warning(
                "Failed to prelease the lock. Cannot find a slot before the action"
            )
            return None

        # Check if the slot is big enough to place the action
        if (slot_end - max(slot_start, now)).total_seconds() < new_action.length(
            entity_id
        ).total_seconds():
            _LOGGER.warning(
                "Failed to prelease the lock. The slot is too small to place the action"
            )
            return None

        # Check if the serializability conflicts if the new action places before the action.
        if self.conflict_serializability_by_prelease(action, entity_id):
            _LOGGER.warning(
                "Failed to prelease the lock. Violate serializability while placing before the action %s",
                action.action_id,
            )
            return None

        # Check if the determined serializability conflicts if the new action places before the action.
        if self.conflict_determined_serializability(action, "pre", lock_leasing_status):
            _LOGGER.warning(
                "Violate determined serializability. Failed to prelease the lock"
            )
            return None

        # Check if the action with the acquired key is running
        if self.action_running(action, entity_id, "pre"):
            _LOGGER.warning("Failed to prelease the lock. The action is running")
            return None

        return slot_start

    def find_ts_before_action(
        self, action: ActionInfo, free_slots: Queue[datetime, datetime], now: datetime
    ) -> datetime | None:
        """Get the time slot before the given action."""
        action_st = action.start_time
        return next(
            (st for st, end in free_slots.items() if end == action_st and end > now),
            None,
        )

    def get_ts_by_postlease(
        self,
        free_slots: dict[str, Queue[datetime, datetime]],
        now: datetime,
        entity_id: str,
        lock_leasing_status: dict[str, str],
        new_action: ActionEntity,
    ) -> datetime | None:
        """Get the time slot after the given action."""

        action: ActionInfo | None = self.get_last_action_with_acquired_lock(entity_id)

        if not action:
            raise ValueError(
                "Failed to postlease the lock. This shouldn't happen. There is at lease one action acquiring the lock now"
            )

        # Check if the serializability would conflict if post-lease
        if self.conflict_serializability_by_postlease(action, entity_id, new_action):
            _LOGGER.warning(
                "Failed to postlease the lock. Violate seriailzability while placing after the action %s",
                action.action_id,
            )
            return None

        # Check if the determined serializability conflicts if the new action places after the action.
        if self.conflict_determined_serializability(
            action, "post", lock_leasing_status
        ):
            _LOGGER.warning(
                "Failed to postlease the lock. Violate determined serializability"
            )
            return None

        # Check if the action with the acquired key is running
        if not self.action_running(action, entity_id, "post"):
            _LOGGER.warning(
                "The action %s is not running. Failed to postlease the lock",
                action.action_id,
            )
            return None

        # find the available time slot at the end
        slot_start = free_slots[entity_id].end()[0]

        return slot_start

    def conflict_serializability_by_prelease(
        self, action: ActionInfo, entity_id: str
    ) -> bool:
        """Check if the serializability conflicts if the new action places before the action."""
        prev_action = self._lineage_table.lock_queues[entity_id].prev(action.action_id)

        if not prev_action:
            return False

        if prev_action.lock_state == LOCK_STATE_RELEASED:
            return False

        return True
        # return prev_action and prev_action.lock_state != LOCK_STATE_RELEASED

    def conflict_serializability_by_postlease(
        self, action: ActionInfo, entity_id: str, new_action: ActionEntity
    ) -> bool:
        """Check if the serializability conflicts if the new action places after the action."""
        next_action = self._lineage_table.lock_queues[entity_id].next(action.action_id)

        return bool(
            next_action
            and get_routine_id(next_action.action_id)
            != get_routine_id(new_action.action_id)
        )

        # return (
        #     True
        #     if next_action
        #     and get_routine_id(next_action.action_id)
        #     != get_routine_id(new_action.action_id)
        #     else False
        # )

    def conflict_determined_serializability(
        self,
        action: ActionInfo,
        lock_leasing: str,
        lock_leasing_status: dict[str, str],
    ) -> bool:
        """Check if the determined serializability conflicts if the new action places before the action."""

        idx1 = self._serialization_order.index(get_routine_id(action.action_id))

        for routine_id, lease_status in lock_leasing_status.items():
            idx2 = self._serialization_order.index(routine_id)

            if (lock_leasing == "pre" and lease_status == "post" and idx1 <= idx2) or (
                lock_leasing == "post" and lease_status == "pre" and idx1 >= idx2
            ):
                return True

        lock_leasing_status[get_routine_id(action.action_id)] = lock_leasing
        return False

    def action_running(
        self, action: ActionInfo, entity_id: str, lock_leasing: str
    ) -> bool:
        """Check if action is running."""
        if not action.action_id:
            return False

        action_info = self._lineage_table.lock_queues[entity_id].get(action.action_id)

        if not action_info:
            return False

        if lock_leasing == "pre" and action_info:
            return action_info.action_state in (RASC_ACK, RASC_START, RASC_COMPLETE)

        if action_info:
            return action_info.action_state in (RASC_START, RASC_COMPLETE)

        return False

    def schedule_action(
        self,
        slot: tuple[datetime, Optional[datetime]],
        action_slot: tuple[datetime, datetime],
        free_slots: Queue[datetime, datetime],
        entity_id: str | None = None,
    ) -> datetime:
        """Insert the action to the current time slot and then return the expected end time of the new action."""
        slot_st, slot_end = slot
        action_st, action_end = action_slot

        _LOGGER.info(
            "Schedule action in %s of slot %s on entity: %s",
            time_range_to_string(action_slot),
            time_range_to_string(slot),
            entity_id or "",
        )

        # To avoid many fragmentations
        # start_offset = (dt_new_slot_st - dt_slot_st).total_seconds() >= TIMELINE_UNIT
        # end_offset = (dt_slot_end - dt_new_slot_end).total_seconds() >= TIMELINE_UNIT if  dt_slot_end else True
        # _LOGGER.info("Insert time slot: start_offset: %s end_offset: %s", start_offset, end_offset)

        if slot_st == action_st and slot_end == action_end:
            free_slots.pop(slot_st)

        elif slot_st == action_st and action_end != slot_st:
            free_slots.insert_after(slot_st, action_end, slot_end)
            free_slots.pop(slot_st)

        elif slot_end == action_end:
            free_slots.updateitem(slot_st, action_st)

        else:
            free_slots.insert_after(slot_st, action_end, slot_end)
            free_slots.updateitem(slot_st, action_st)

        #_LOGGER.info("%s free slots: %s", entity_id or "", free_slots)

        return action_end

    def schedule_lock(
        self,
        new_action: ActionEntity,
        new_action_slot: tuple[datetime, datetime],
        entity_id: str,
        lock_queues: Optional[dict[str, Queue[str, ActionInfo]]] = None,
    ) -> None:
        """Scheduled the given action in the lock queue."""
        if not lock_queues:
            lock_queues = self._lineage_table.lock_queues

        new_action_info = ActionInfo(
            new_action.action_id,
            new_action,
            RASC_SCHEDULED,
            LOCK_STATE_SCHEDULED,
            new_action_slot[0],
            new_action_slot[1],
        )

        for action_id, action_info in lock_queues[entity_id].items():
            if not action_info:
                raise ValueError(
                    "Action {}'s schedule information on entity {} is missing.".format(
                        action_id, entity_id
                    )
                )
            if new_action.action_id == action_id:
                raise ValueError(
                    "The action {} is already in {}'s lock queue {}".format(
                        new_action.action_id, entity_id, lock_queues[entity_id]
                    )
                )
            if new_action_slot[1] <= action_info.start_time:
                lock_queues[entity_id].insert_before(
                    action_id, new_action.action_id, new_action_info
                )
                self.update_real_schedule(entity_id, new_action, new_action_slot)
                _LOGGER.debug(
                    "Schedule the action %s to the lock queue %s: %s-%s",
                    new_action.action_id,
                    entity_id,
                    datetime_to_string(new_action_slot[0]),
                    datetime_to_string(new_action_slot[1]),
                )
                return

        self.update_real_schedule(entity_id, new_action, new_action_slot)

        lock_queues[entity_id][new_action.action_id] = new_action_info
        _LOGGER.debug(
            "Schedule action %s to the lock queue %s: %s",
            new_action.action_id,
            entity_id,
            new_action_slot,
        )

        self._hass.data["rasc_events"].append(
            (
                datetime.now().strftime("%H:%M:%S.%f")[:-3],
                f"Schedule {new_action.action_id} at {new_action_slot}",
            )
        )

    def update_real_schedule(
        self,
        entity_id: str,
        new_action: ActionEntity,
        new_action_slot: tuple[datetime, datetime],
    ):
        if entity_id not in self._real_schedule:
            self._real_schedule[entity_id] = []

        actions = [item["action"] for item in self._real_schedule[entity_id]]
        if new_action.action_id not in actions:
            self._real_schedule[entity_id].append(
                {"action": new_action.action_id, "slot": new_action_slot}
            )
        else:
            idx = actions.index(new_action.action_id)
            self._real_schedule[entity_id][idx]["slot"] = new_action_slot

        self._real_schedule[entity_id] = sorted(
            self._real_schedule[entity_id],
            key=cmp_to_key(
                lambda x, y: x["slot"][0].timestamp() - y["slot"][0].timestamp()
            ),
        )

    def same_start_time(self, group_start_time: dict[str, datetime]) -> bool:
        """Check if all the group commands within an action have the same start time."""
        start_times = list(group_start_time.values())
        return len(set(start_times)) == 1

    def schedule_all_action(
        self,
        action: ActionEntity,
        now: datetime,
        free_slots: dict[str, Queue[datetime, datetime]],
        lock_leasing_status: dict[str, str],
    ) -> tuple[bool, datetime]:
        """Schuedle the given action."""

        target_entities = get_target_entities(self._hass, action.action)
        max_end_time = now

        _LOGGER.debug(
            "Start scheduling action %s at time %s",
            action.action_id,
            datetime_to_string(now),
        )

        group_action_start_time: dict[str, datetime] = {}
        group_slot_start_time: dict[str, datetime] = {}

        for entity in target_entities:
            entity_id = get_entity_id_from_number(self._hass, entity)

            start_time = self.get_available_ts(
                now, free_slots, entity_id, lock_leasing_status, action
            )

            if not start_time:
                return False, now

            group_action_start_time[entity_id] = max(start_time, now)
            group_slot_start_time[entity_id] = start_time

        while not self.same_start_time(group_action_start_time):
            next_now = max(group_action_start_time.values())
            group_action_start_time.clear()
            group_slot_start_time.clear()

            for entity in target_entities:
                entity_id = get_entity_id_from_number(self._hass, entity)

                start_time = self.get_available_ts(
                    next_now, free_slots, entity_id, lock_leasing_status, action
                )
                if not start_time:
                    return False, now

                group_action_start_time[entity_id] = max(start_time, next_now)
                group_slot_start_time[entity_id] = start_time

        for entity_id, start_time in group_slot_start_time.items():
            action_st = max(group_action_start_time[entity_id], now)
            action_end = action_st + action.length(entity_id)

            self.schedule_action(
                (start_time, free_slots[entity_id][start_time]),
                (action_st, action_end),
                free_slots[entity_id],
                entity_id,
            )
            self.schedule_lock(action, (action_st, action_end), entity_id)

            max_end_time = max(max_end_time, action_end)

        return True, max_end_time

    def schedule_routine(
        self, hass: HomeAssistant, routine: RoutineEntity
    ) -> tuple[bool, Optional[dict[str, str]]]:
        """Schedule the given routine."""

        _LOGGER.info("Start scheduling the routine %s", routine.routine_id)

        #Remove time slots before now
        # self.remove_time_slots_before_now(
        #     datetime.now(), self._lineage_table.free_slots
        # )

        # Deep copy the free slots
        tmp_fs = copy.deepcopy(self._lineage_table.free_slots)

        # Store the current routine lock status
        lock_leasing_status = dict[str, str]()

        # Store the information for the action id
        config: dict[str, Any] = {}
        config[CONF_STEP] = -1
        config[CONF_ROUTINE_ID] = routine.routine_id

        next_end_time: datetime | None = datetime.now()
        for _, script in enumerate(routine.action_script):
            # print("script:", script)
            if not next_end_time:
                return False, None

            if (
                CONF_PARALLEL not in script
                and CONF_SEQUENCE not in script
                and CONF_SERVICE not in script
                and CONF_DELAY not in script
            ):
                config[CONF_STEP] = config[CONF_STEP] + 1
                action_id = f"{config[CONF_ROUTINE_ID]}.{config[CONF_STEP]}"
                action = routine.actions[action_id]

                success, next_end_time = self.schedule_all_action(
                    action, next_end_time, tmp_fs, lock_leasing_status
                )
            else:
                success, next_end_time = self._schedule_routine(
                    hass,
                    script,
                    config,
                    routine,
                    next_end_time,
                    tmp_fs,
                    lock_leasing_status,
                )

            if not success:
                return False, None

        self._lineage_table.free_slots = tmp_fs
        return True, lock_leasing_status

    def _schedule_routine(
        self,
        hass: HomeAssistant,
        script: dict[str, Any],
        config: dict[str, Any],
        routine: RoutineEntity,
        prev_end_time: datetime,
        free_slots: dict[str, Queue[datetime, datetime]],
        lock_leasing_status: dict[str, str],
    ) -> tuple[bool, datetime | None]:
        """Scheudle the given routine with the given script."""
        # print("script:", script)
        next_end_time: datetime | None = prev_end_time

        if CONF_PARALLEL in script:
            item_end_time: datetime | None
            for item in list(script.values())[0]:
                success, item_end_time = self._schedule_routine(
                    hass,
                    item,
                    config,
                    routine,
                    prev_end_time,
                    free_slots,
                    lock_leasing_status,
                )
                if not success or not item_end_time or not next_end_time:
                    return False, None
                next_end_time = max(next_end_time, item_end_time)

        elif CONF_SEQUENCE in script:
            for item in list(script.values())[0]:
                if not next_end_time:
                    return False, None
                success, next_end_time = self._schedule_routine(
                    hass,
                    item,
                    config,
                    routine,
                    next_end_time,
                    free_slots,
                    lock_leasing_status,
                )
                if not success:
                    return False, None

        elif CONF_SERVICE in script:
            service: str = script[CONF_SERVICE]
            domain = service.split(".")[0]
            if domain == DOMAIN_SCRIPT:
                script_component: EntityComponent[BaseScriptEntity] = hass.data[
                    DOMAIN_SCRIPT
                ]

                if not script_component:
                    return False, None

                base_script = script_component.get_entity(list(script.values())[0])
                if base_script and base_script.raw_config:
                    for item in base_script.raw_config[CONF_SEQUENCE]:
                        if not next_end_time:
                            return False, None
                        success, next_end_time = self._schedule_routine(
                            hass,
                            item,
                            config,
                            routine,
                            next_end_time,
                            free_slots,
                            lock_leasing_status,
                        )
                        if not success:
                            return False, None

            else:
                config[CONF_STEP] = config[CONF_STEP] + 1
                action_id = f"{config[CONF_ROUTINE_ID]}.{config[CONF_STEP]}"
                action = routine.actions[action_id]

                if not next_end_time:
                    return False, None
                success, next_end_time = self.schedule_all_action(
                    action, next_end_time, free_slots, lock_leasing_status
                )
                if not success:
                    return False, None

        elif CONF_DELAY in script:
            pass

        else:
            config[CONF_STEP] = config[CONF_STEP] + 1
            action_id = f"{config[CONF_ROUTINE_ID]}.{config[CONF_STEP]}"
            action = routine.actions[action_id]

            if not next_end_time:
                return False, None
            success, next_end_time = self.schedule_all_action(
                action, next_end_time, free_slots, lock_leasing_status
            )

            if not success:
                return False, None

        return True, next_end_time


class FirstComeFirstServeScheduler(BaseScheduler):
    """A class for fcfs scheduler."""

    def __init__(
        self,
        hass: HomeAssistant,
        lineage_table: LineageTable,
        serialization_order: Queue[str, RoutineInfo],
        scheduling_policy: str,
    ) -> None:
        """Initialize fcfs scheduler."""
        self._hass = hass
        self._lineage_table = lineage_table
        self._serialization_order = serialization_order
        self._scheduling_policy = scheduling_policy


class JustInTimeScheduler(BaseScheduler):
    """A class for jit scheduler."""

    def __init__(
        self,
        hass: HomeAssistant,
        lineage_table: LineageTable,
        serialization_order: Queue[str, RoutineInfo],
        scheduling_policy: str,
    ) -> None:
        """Initialize jit scheduler."""
        self._hass = hass
        self._lineage_table = lineage_table
        self._serialization_order = serialization_order
        self._scheduling_policy = scheduling_policy


class TimeLineScheduler(BaseScheduler):
    """A class for timeline scheduler."""

    def __init__(
        self,
        hass: HomeAssistant,
        lineage_table: LineageTable,
        serialization_order: Queue[str, RoutineInfo],
        scheduling_policy: str,
    ) -> None:
        """Initialize timeline scheduler."""
        self._hass = hass
        self._lineage_table = lineage_table
        self._serialization_order = serialization_order
        self._scheduling_policy = scheduling_policy

    def get_next_start_time(
        self, routine: RoutineEntity, preset: set[str], postset: set[str]
    ) -> dict[str, datetime]:
        """Get then next start time for the given routine."""
        # The idea is to reschedule the routine after the routines in the postset.

        _LOGGER.info(f"{preset=}, {postset=}")
        target_entities: list[str] = []
        next_start_time: dict[str, datetime] = {
            entity_id: datetime.now()
            for entity_id in get_routine_targets(self._hass, routine)
        }

        # get target entities
        for action in list(routine.actions.values())[:-1]:
            entities = get_target_entities(self._hass, action.action)
            for entity in entities:
                entity_id = get_entity_id_from_number(self._hass, entity)

                if entity_id not in target_entities:
                    target_entities.append(entity_id)

        for routine_id in preset.union(postset):
            for action in list(
                self._serialization_order[routine_id].routine.actions.values()
            )[:-1]:
                entities = get_target_entities(self._hass, action.action)
                for entity in entities:
                    entity_id = get_entity_id_from_number(self._hass, entity)

                    if entity_id in target_entities:
                        action_info = self.get_action_info(action.action_id, entity_id)
                        if not action_info:
                            raise ValueError(
                                "Action {}'s schedule info on entity {} is missing.".format(
                                    action.action_id, entity_id
                                )
                            )

                        if (
                            entity_id not in next_start_time
                            or next_start_time[entity_id] < action_info.end_time
                        ):
                            next_start_time[entity_id] = action_info.end_time
                        # .candidates.append(action_info.end_time)

        # for routine_id_in_postset in postset:
        #     routine_in_postset = self._serialization_order[routine_id_in_postset]
        #     if not routine_in_postset:
        #         raise ValueError(
        #             "The routine {} in the postset is missing from the serialization order".format(
        #                 routine_id_in_postset
        #             )
        #         )

        #     for action in list(routine_in_postset.routine.actions.values())[:-1]:
        #         entities = get_target_entities(self._hass, action.action)
        #         # find_candidate = False
        #         for entity in entities:
        #             entity_id = get_entity_id_from_number(self._hass, entity)

        #             if entity_id in target_entities:
        #                 action_info = self.get_action_info(action.action_id, entity_id)
        #                 if not action_info:
        #                     raise ValueError(
        #                         "Action {}'s schedule info on entity {} is missing.".format(
        #                             action.action_id, entity_id
        #                         )
        #                     )
        #                 candidates.append(action_info.end_time)
        #                 # find_candidate = True

        #         # Only require to identify the earliest action end time within the existing routines that may cause a serializability conflict.
        #         # if find_candidate:
        #         #     break

        # for routine_id_in_preset in preset:
        #     routine_in_preset = self._serialization_order[routine_id_in_preset]
        #     if not routine_in_preset:
        #         raise ValueError(
        #             "The routine {} in the preset is missing from the serialization order".format(
        #                 routine_id_in_preset
        #             )
        #         )

        #     for action in list(routine_in_preset.routine.actions.values())[:-1]:
        #         entities = get_target_entities(self._hass, action.action)
        #         # find_candidate = False
        #         for entity in entities:
        #             entity_id = get_entity_id_from_number(self._hass, entity)

        #             if entity_id in target_entities:
        #                 action_info = self.get_action_info(action.action_id, entity_id)
        #                 if not action_info:
        #                     raise ValueError(
        #                         "Action {}'s schedule info on entity {} is missing.".format(
        #                             action.action_id, entity_id
        #                         )
        #                     )
        #                 candidates.append(action_info.end_time)
        #                 # find_candidate = True

        #         # Only require to identify the earliest action end time within the existing routines that may cause a serializability conflict.
        #         # if find_candidate:
        #         #     break
        # _LOGGER.info(f"{candidates=}")
        # return max(candidates)
        return next_start_time

    def conflict_determined_serializability_in_case_tl(
        self, preset: set[str], postset: set[str]
    ) -> bool:
        """Check if the determined serializability conflicts."""

        output_all(_LOGGER, serialization_order=self._serialization_order)

        for routine_in_preset in preset:
            idx1 = self._serialization_order.index(routine_in_preset)

            for routine_in_poset in postset:
                idx2 = self._serialization_order.index(routine_in_poset)

                if idx1 > idx2:
                    _LOGGER.warning("Conflict determined serializability in timeline")
                    return True

        return False

    def get_available_ts_by_tl(
        self,
        free_slots: dict[str, Queue[datetime, datetime]],
        now: datetime,
        entity_id: str,
        lock_leasing_status: dict[str, str],
        preset: set[str],
        postset: set[str],
        new_action: ActionEntity,
    ) -> tuple[datetime | None, Optional[set[str]]]:
        """Get available time slot by timeline."""
        # _LOGGER.info(
        #     "Free slots for entity %s: %s",
        #     entity_id,
        #     free_slots[entity_id],
        # )
        # _LOGGER.info(
        #     "Lock queue for entity %s: %s",
        #     entity_id,
        #     [
        #         f"{action_id}: {datetime_to_string(action_lock.start_time)}-{datetime_to_string(action_lock.end_time)}"
        #         for action_id, action_lock in self._lineage_table.lock_queues[
        #             entity_id
        #         ].items()
        #     ],
        # )

        conflict = None
        cur_preset, cur_postset = set[str](), set[str]()
        for slot_start, slot_end in free_slots[entity_id].items():
            # Check if the gap is available
            if slot_end and slot_end <= now:
                continue

            # Check if the gap is big enough to place the new action
            if slot_end and (slot_end - max(slot_start, now)).total_seconds() < max(
                new_action.length(entity_id).total_seconds(), 2
            ):
                continue

            action_st = max(slot_start, now)
            action_end = action_st + max(
                new_action.length(entity_id), timedelta(seconds=2)
            )
            cur_preset = preset.union(
                self.get_preset(
                    (action_st, action_end), entity_id, lock_leasing_status, new_action
                )
            )

            cur_postset = postset.union(
                self.get_postset(
                    (action_st, action_end), entity_id, lock_leasing_status, new_action
                )
            )

            if cur_preset.intersection(cur_postset):
                # _LOGGER.warning(
                #     "Attempt to schedule at the time slot %s with the action (%s) start time %s. Intersection conflict: %s",
                #     slot_start,
                #     new_action.action_id,
                #     action_st,
                #     cur_preset.intersection(cur_postset),
                # )
                conflict = cur_preset.intersection(cur_postset)
                continue

            if self.conflict_determined_serializability_in_case_tl(
                cur_preset, cur_postset
            ):
                _LOGGER.info(
                    "Attempt to schedule at the time slot %s with the action start time %s. "
                    "Determined serializability conflict, preset: %s, postset: %s",
                    slot_start,
                    action_st,
                    cur_preset,
                    cur_postset,
                )
                conflict = cur_preset.union(cur_postset)
                continue

            preset.update(cur_preset)
            postset.update(cur_postset)
            return slot_start, None

        preset.update(cur_preset)
        postset.update(cur_postset)

        return None, conflict

    def get_preset(
        self,
        gap: tuple[datetime, datetime | None],
        entity_id: str,
        lock_leasing_status: dict[str, str],
        new_action: ActionEntity,
    ) -> set[str]:
        """Get preset."""

        gap_start_time = gap[0]
        preset = set[str]()
        for action in self._lineage_table.lock_queues[entity_id].values():
            if not action:
                continue
            if action.end_time <= gap_start_time and get_routine_id(
                action.action_id
            ) != get_routine_id(new_action.action_id):
                preset.add(get_routine_id(action.action_id))
                lock_leasing_status[get_routine_id(action.action_id)] = "post"

        return preset

    def get_postset(
        self,
        gap: tuple[datetime, datetime | None],
        entity_id: str,
        lock_leasing_status: dict[str, str],
        new_action: ActionEntity,
    ) -> set[str]:
        """Get postset."""

        gap_end_time = gap[1]
        postset = set[str]()
        if not gap_end_time:
            return postset

        for action in self._lineage_table.lock_queues[entity_id].values():
            if not action:
                continue
            if action.start_time >= gap_end_time and get_routine_id(
                action.action_id
            ) != get_routine_id(new_action.action_id):
                postset.add(get_routine_id(action.action_id))
                lock_leasing_status[get_routine_id(action.action_id)] = "pre"

        return postset

    def get_available_ts_in_case_tl(
        self,
        now: datetime,
        free_slots: dict[str, Queue[datetime, datetime]],
        entity_id: str,
        lock_leasing_status: dict[str, str],
        preset: set[str],
        postset: set[str],
        new_action: ActionEntity,
    ) -> tuple[datetime | None, Optional[set[str]]]:
        """Get the start time of the first available time slot in the entity."""

        start_time, conflict = self.get_available_ts_by_tl(
            free_slots, now, entity_id, lock_leasing_status, preset, postset, new_action
        )

        output_all(_LOGGER, preset=preset, postset=postset)

        # _LOGGER.debug(
        #     "The start time of the new time slot for the new action in entity %s is %s",
        #     entity_id,
        #     datetime_to_string(start_time) if start_time else None,
        # )

        return start_time, conflict

    def schedule_all_action_in_case_tl(
        self,
        action: ActionEntity,
        now: dict[str, datetime],
        free_slots: dict[str, Queue[datetime, datetime]],
        lock_leasing_status: dict[str, str],
        preset: set[str],
        postset: set[str],
    ) -> tuple[bool, datetime, Optional[set[str]], datetime]:
        """Insert action to the free slots at now based on lock leasing approach."""

        target_entities = get_target_entities(self._hass, action.action)
        max_end_time = now

        _LOGGER.debug(
            "Action %s start scheduling at time",
            action.action_id,
            # datetime_to_string(now),
        )

        group_action_start_time: dict[str, datetime] = {}
        group_slot_start_time: dict[str, datetime] = {}

        max_parent_end_time = None
        for parent in action.all_parents:
            parent_target_entities = get_target_entities(self._hass, parent.action)
            for entity in parent_target_entities:
                entity_id = get_entity_id_from_number(self._hass, entity)
                max_parent_end_time = max(now[entity_id], max_parent_end_time) if max_parent_end_time else now[entity_id]

        _LOGGER.debug('max parent end time :%s', max_parent_end_time)
        for entity in target_entities:
            entity_id = get_entity_id_from_number(self._hass, entity)

            start_time, conflict = self.get_available_ts_in_case_tl(
                max(now[entity_id], max_parent_end_time) if max_parent_end_time else now[entity_id],
                free_slots,
                entity_id,
                lock_leasing_status,
                preset,
                postset,
                action,
            )

            if not start_time:
                # _LOGGER.warning(
                #     "Failed to find a time slot start at %s. Need to reschedule",
                #     now[entity_id],
                # )
                return False, max_end_time, conflict

            group_action_start_time[entity_id] = max(start_time, now[entity_id])
            group_slot_start_time[entity_id] = start_time

        if not group_action_start_time:
            raise ValueError("No entities to schedule on!")

        actual_start_time = datetime.now()
        while not self.same_start_time(group_action_start_time):
            actual_start_time = max(group_action_start_time.values())
            group_action_start_time.clear()
            group_slot_start_time.clear()

            for entity in target_entities:
                entity_id = get_entity_id_from_number(self._hass, entity)

                start_time, conflict = self.get_available_ts_in_case_tl(
                    actual_start_time,
                    free_slots,
                    entity_id,
                    lock_leasing_status,
                    preset,
                    postset,
                    action,
                )

                if not start_time:
                    # _LOGGER.warning(
                    #     "Failed to find a time slot start at %s. Need to reschedule",
                    #     now[entity_id],
                    # )
                    return False, max_end_time, conflict

                group_action_start_time[entity_id] = max(start_time, actual_start_time)
                group_slot_start_time[entity_id] = start_time

        actual_start_time = max(group_action_start_time.values())

        for entity_id, start_time in group_slot_start_time.items():
            action_st = max(actual_start_time, now[entity_id], max_parent_end_time) if max_parent_end_time else max(actual_start_time, now[entity_id])
            action_length = max(action.length(entity_id), timedelta(seconds=2))
            action_end = action_st + action_length

            self.schedule_action(
                (start_time, free_slots[entity_id][start_time]),
                (action_st, action_end),
                free_slots[entity_id],
                entity_id,
            )

            self.schedule_lock(action, (action_st, action_end), entity_id)

            max_end_time[entity_id] = max(max_end_time[entity_id], action_end)

        return True, max_end_time, None

    def schedule_routine_in_case_tl(
        self,
        hass: HomeAssistant,
        routine: RoutineEntity,
        next_start_time: dict[str, datetime] | None = None,
    ) -> tuple[bool, dict[str, str], Optional[set[str]]]:
        """Schedule the given routine."""

        _LOGGER.info("Start scheduling the routine %s", routine.routine_id)
        start = time.time()

        if not next_start_time:
            next_start_time = {
                entity_id: datetime.now()
                for entity_id in get_routine_targets(self._hass, routine)
            }

        # Remove time slots before now
        next_end_time = next_start_time  # + generate_duration(MAX_SCHEDULE_TIME)
        # self.remove_time_slots_before_now(
        #     datetime.now(), self._lineage_table.free_slots
        # )

        # Deep copy the free slots
        tmp_fs = copy.deepcopy(self._lineage_table.free_slots)

        # Store the current routine lock status
        lock_leasing_status: dict[str, str] = {}

        # Store the information for the action id
        config: dict[str, Any] = {}
        config[CONF_STEP] = -1
        config[CONF_ROUTINE_ID] = routine.routine_id

        preset = set[str]()
        postset = set[str]()

        for _, script in enumerate(routine.action_script):
            # print("script:", script)
            if (
                CONF_PARALLEL not in script
                and CONF_SEQUENCE not in script
                and CONF_SERVICE not in script
                and CONF_DELAY not in script
            ):
                config[CONF_STEP] = config[CONF_STEP] + 1
                action_id = f"{config[CONF_ROUTINE_ID]}.{config[CONF_STEP]}"
                action = routine.actions[action_id]

                success, next_end_time, conflict = self.schedule_all_action_in_case_tl(
                    action, next_end_time, tmp_fs, lock_leasing_status, preset, postset
                )

            else:
                success, next_end_time, conflict = self._schedule_routine_in_case_tl(
                    hass,
                    script,
                    config,
                    routine,
                    next_end_time,
                    tmp_fs,
                    lock_leasing_status,
                    preset,
                    postset,
                )

            if not success:
                next_start_time = self.get_next_start_time(routine, preset, postset)
                return (
                    False,
                    {"next_start_time": next_start_time},
                    conflict,
                )

        self._lineage_table.free_slots = tmp_fs
        self.set_earliest_end_time(routine)
        end = time.time()
        _LOGGER.info(
            f"Scheduling routine {routine.routine_id} took {end - start} seconds"
        )
        return True, lock_leasing_status, None

    def _schedule_routine_in_case_tl(
        self,
        hass: HomeAssistant,
        script: dict[str, Any],
        config: dict[str, Any],
        routine: RoutineEntity,
        prev_end_time: dict[str, datetime],
        free_slots: dict[str, Queue],
        lock_leasing_status: dict[str, str],
        preset: set[str],
        postset: set[str],
    ) -> tuple[bool, datetime, Optional[set[str]]]:
        """Schedule the given routine with the given script."""
        # print("script:", script)
        next_end_time = prev_end_time

        if CONF_PARALLEL in script:
            for item in list(script.values())[0]:
                success, item_end_time, conflict = self._schedule_routine_in_case_tl(
                    hass,
                    item,
                    config,
                    routine,
                    prev_end_time,
                    free_slots,
                    lock_leasing_status,
                    preset,
                    postset,
                )

                if not success:
                    return False, next_end_time, conflict

                next_end_time = {
                    entity_id: max(next_end_time[entity_id], item_end_time[entity_id])
                    for entity_id in next_end_time
                }
                # next_end_time = max(next_end_time, item_end_time)

        elif CONF_SEQUENCE in script:
            for item in list(script.values())[0]:
                success, next_end_time, conflict = self._schedule_routine_in_case_tl(
                    hass,
                    item,
                    config,
                    routine,
                    next_end_time,
                    free_slots,
                    lock_leasing_status,
                    preset,
                    postset,
                )

                if not success:
                    return False, next_end_time, conflict

        elif CONF_SERVICE in script:
            temp: str = script[CONF_SERVICE]
            domain = temp.split(".")[0]
            if domain == DOMAIN_SCRIPT:
                script_component: EntityComponent[
                    BaseScriptEntity
                ] | None = hass.data.get(DOMAIN_SCRIPT)

                if not script_component:
                    return False, next_end_time, None

                base_script = script_component.get_entity(list(script.values())[0])
                if base_script and base_script.raw_config:
                    for item in base_script.raw_config[CONF_SEQUENCE]:
                        (
                            success,
                            next_end_time,
                            conflict,
                        ) = self._schedule_routine_in_case_tl(
                            hass,
                            item,
                            config,
                            routine,
                            next_end_time,
                            free_slots,
                            lock_leasing_status,
                            preset,
                            postset,
                        )

                        if not success:
                            return False, next_end_time, conflict

            else:
                config[CONF_STEP] = config[CONF_STEP] + 1
                action_id = f"{config[CONF_ROUTINE_ID]}.{config[CONF_STEP]}"
                action = routine.actions[action_id]

                success, next_end_time, conflict = self.schedule_all_action_in_case_tl(
                    action,
                    next_end_time,
                    free_slots,
                    lock_leasing_status,
                    preset,
                    postset,
                )
                if not success:
                    return False, next_end_time, conflict

        elif CONF_DELAY in script:
            pass

        else:
            config[CONF_STEP] = config[CONF_STEP] + 1
            action_id = f"{config[CONF_ROUTINE_ID]}.{config[CONF_STEP]}"
            action = routine.actions[action_id]

            success, next_end_time, conflict = self.schedule_all_action_in_case_tl(
                action, next_end_time, free_slots, lock_leasing_status, preset, postset
            )

            if not success:
                return False, next_end_time, conflict

        return True, next_end_time, None

    def set_earliest_end_time(self, routine: RoutineEntity) -> None:
        """Set the earliest end time of the given routine for rescheduling."""
        min_end_time: None | datetime = None
        min_end_time_entity_id: str

        for action in list(routine.actions.values())[:-1]:
            target_entities = get_target_entities(self._hass, action.action)
            for entity in target_entities:
                entity_id = get_entity_id_from_number(self._hass, entity)
                action_info = self.get_action_info(action.action_id, entity_id)
                if not action_info:
                    raise ValueError(
                        "Action {}'s schedule information on entity {} is missing.".format(
                            action.action_id, entity_id
                        )
                    )
                if not min_end_time:
                    min_end_time_entity_id = entity_id
                    min_end_time = action_info.end_time
                elif (
                    entity_id == min_end_time_entity_id
                    and action_info.end_time > min_end_time
                ):
                    min_end_time = action_info.end_time
                elif (
                    entity_id != min_end_time_entity_id
                    and action_info.end_time < min_end_time
                ):
                    min_end_time_entity_id = entity_id
                    min_end_time = action_info.end_time

        if not min_end_time:
            return

        routine.earliest_end_time = min_end_time


class RascalScheduler(BaseScheduler):
    """A class for rascal scheduler."""

    def __init__(
        self, hass: HomeAssistant, config: ConfigType, result_dir: str
    ) -> None:
        """Initialize rascal scheduler."""
        self._hass = hass
        self._lineage_table = LineageTable()
        self._serialization_order = Queue[str, RoutineInfo]()
        self._lock_waitlist = dict[str, list[str]]()
        self._wait_queue = Queue[str, WaitRoutineInfo]()
        self._scheduling_policy: str = config[CONF_SCHEDULING_POLICY]
        self._scheduler: BaseScheduler | TimeLineScheduler | None = (
            self._get_scheduler()
        )
        self._logging: bool = True
        self._reschedule_handler: Optional[
            Callable[[Event], Coroutine[Any, Any, None]]
        ] = None
        self._metrics = ScheduleMetrics(config[CONF_RESCHEDULING_POLICY], result_dir)
        self._record_results = config[CONF_RECORD_RESULTS]
        if self._record_results:
            self._result_dir = result_dir
        self.action_start_method: str = config[CONF_ACTION_START_METHOD]
        self._hass.bus.async_listen(RASC_RESPONSE, self.handle_event)

        self._action_tasks: dict[str, asyncio.Task] = {}
        self.handle_event_lock = asyncio.Lock()

    @property
    def lineage_table(self) -> LineageTable:
        """Get lineage table."""
        return self._lineage_table

    @lineage_table.setter
    def lineage_table(self, lt: LineageTable) -> None:
        """Set lineage table."""
        self._lineage_table = lt
        if self._scheduler:
            self._scheduler.lineage_table = lt

    @property
    def serialization_order(self) -> Queue[str, RoutineInfo]:
        """Get serialization order."""
        return self._serialization_order

    @serialization_order.setter
    def serialization_order(self, so: Queue[str, RoutineInfo]) -> None:
        """Set serialization order."""
        self._serialization_order = so
        if self._scheduler:
            self._scheduler.serialization_order = so

    @property
    def wait_queue(self) -> Queue[str, WaitRoutineInfo]:
        """Get wait queue."""
        return self._wait_queue

    def add_entity(self, entity_id: str) -> None:
        """Add lock waitlist."""
        self._lock_waitlist[entity_id] = []

    def delete_entity(self, entity_id: str) -> None:
        """Delete lock waitlist."""
        del self._lock_waitlist[entity_id]

    def duplicate_locks(self) -> dict[str, str | None]:
        """Duplicate locks."""
        return copy.deepcopy(self._lineage_table.locks)

    def duplicate_lock_queues(self) -> dict[str, Queue[str, ActionInfo]]:
        """Duplicate lock queues."""
        lock_queues = dict[str, Queue[str, ActionInfo]]()
        for entity_id, queue in self._lineage_table.lock_queues.items():
            lock_queues[entity_id] = Queue[str, ActionInfo]()
            for action_id, action_info in queue.items():
                if not action_info:
                    raise ValueError(
                        "Action {}'s schedule information on entity {} is missing.".format(
                            action_id, entity_id
                        )
                    )
                lock_queues[entity_id][action_id] = action_info.duplicate
        return lock_queues

    @property
    def duplicate_serialization_order(self) -> Queue[str, RoutineInfo]:
        """Duplicate serialization order."""
        serialization_order = Queue[str, RoutineInfo]()
        for routine_id, routine_info in self._serialization_order.items():
            serialization_order[routine_id] = routine_info
        return serialization_order

    @property
    def metrics(self) -> ScheduleMetrics:
        """Get schedule metrics."""
        return self._metrics

    def _get_scheduler(self) -> BaseScheduler | TimeLineScheduler | None:
        """Get scheduler."""

        if self._scheduling_policy in (FCFS, FCFS_POST):
            return FirstComeFirstServeScheduler(
                self._hass,
                self._lineage_table,
                self._serialization_order,
                self._scheduling_policy,
            )

        if self._scheduling_policy in (JIT):
            return JustInTimeScheduler(
                self._hass,
                self._lineage_table,
                self._serialization_order,
                self._scheduling_policy,
            )

        if self._scheduling_policy in (TIMELINE):
            return TimeLineScheduler(
                self._hass,
                self._lineage_table,
                self._serialization_order,
                self._scheduling_policy,
            )

        return None

    @property
    def reschedule_handler(self) -> Callable[[Event], Coroutine[Any, Any, None]] | None:
        """Return the reschedule handler function.

        The reschedule handler function is responsible for handling events for the rescheduler.

        Returns:
            Callable[[Event], Coroutine[Any, Any, None]]: The reschedule handler function.
        """
        return self._reschedule_handler

    @reschedule_handler.setter
    def reschedule_handler(
        self, handler: Callable[[Event], Coroutine[Any, Any, None]]
    ) -> None:
        """Set the handler function for the scheduler.

        Args:
            handler (Callable[[Event], Coroutine[Any, Any, None]]): The handler function of the rescheduled.
        """
        if not self._reschedule_handler:
            self._reschedule_handler = handler

    def _add_routine_to_serialization_order(
        self, routine: RoutineEntity, lock_leasing_status: dict[str, str]
    ) -> None:
        """Add routine to the serialization order."""
        routine_info = RoutineInfo(routine.routine_id, routine)
        self._serialization_order[routine.routine_id] = routine_info

        # Move the routine forward if prelease
        filtered_status = {
            key: value for key, value in lock_leasing_status.items() if value == "pre"
        }

        idx1 = self._serialization_order.index(routine.routine_id)
        for key in filtered_status:
            idx2 = self._serialization_order.index(key)

            if idx1 > idx2:
                self._remove_routine_from_serialization_order(routine.routine_id)
                self._serialization_order.insert_before(
                    key, routine.routine_id, routine_info
                )

        _LOGGER.debug("Add routine %s to the serialization order", routine.routine_id)
        output_all(_LOGGER, serialization_order=self._serialization_order)

        # Move the routine forward if prelease
        filtered_status = {
            key: value for key, value in lock_leasing_status.items() if value == "pre"
        }

        for key in filtered_status:
            idx1 = self._serialization_order.index(routine.routine_id)
            idx2 = self._serialization_order.index(key)

            if idx1 > idx2:
                self._remove_routine_from_serialization_order(routine.routine_id)
                self._serialization_order.insert_before(
                    key, routine.routine_id, routine_info
                )

        output_all(_LOGGER, serialization_order=self._serialization_order)

    def _remove_routine_from_serialization_order(self, routine_id: str) -> None:
        """Remove routine from the serialization order."""
        if routine_id in self._serialization_order:
            _LOGGER.info("Remove routine %s from the serialization order", routine_id)
        self._serialization_order.pop(routine_id)

    def _remove_routine_from_lock_queues(self, routine: RoutineEntity) -> None:
        """Remove routine from lock queues."""
        _LOGGER.info(
            "Remove routine %s's actions from the lock queues", routine.routine_id
        )
        for action in list(routine.actions.values())[:-1]:
            target_entities = get_target_entities(self._hass, action.action)
            for entity in target_entities:
                entity_id = get_entity_id_from_number(self._hass, entity)
                if action.action_id is not None:
                    self._lineage_table.lock_queues[entity_id].pop(action.action_id)

    def _add_routine_to_wait_queues(self, routine: RoutineEntity) -> None:
        """Add routine to the wait queue."""
        if not routine.routine_id:
            raise ValueError("Routine id is not found")
        for action in list(routine.actions.values())[:-1]:
            target_entities = get_target_entities(self._hass, action.action)
            for entity in target_entities:
                entity_id = get_entity_id_from_number(self._hass, entity)
                if routine.routine_id not in self._lock_waitlist[entity_id]:
                    self._lock_waitlist[entity_id].append(routine.routine_id)

        self._wait_queue[routine.routine_id] = WaitRoutineInfo(
            routine.routine_id, routine
        )

        _LOGGER.info("Add routine %s to the wait queue", routine.routine_id)
        output_all(
            _LOGGER, lock_waitlist=self._lock_waitlist, wait_queue=self._wait_queue
        )

    def _remove_routine_from_wait_queue(self, routine_id: str) -> None:
        """Remove routine from the wait queue."""
        routine_info = self._wait_queue.pop(routine_id)
        if not routine_info:
            raise ValueError("Routine %s is not found in the wait queue" % routine_id)
        routine = routine_info.routine

        for action in list(routine.actions.values())[:-1]:
            target_entities = get_target_entities(self._hass, action.action)
            for entity in target_entities:
                entity_id = get_entity_id_from_number(self._hass, entity)
                while routine_id in self._lock_waitlist[entity_id]:
                    self._lock_waitlist[entity_id].remove(routine_id)

        _LOGGER.info("Remove routine %s from the wait queue", routine_id)

    def _acquire_routine_locks(self, routine: RoutineEntity) -> bool:
        """Acquire all locks for the routine."""

        locks = self.duplicate_locks()
        lock_queues = self.duplicate_lock_queues()

        for action in list(routine.actions.values())[:-1]:
            target_entities = get_target_entities(self._hass, action.action)
            for entity in target_entities:
                entity_id = get_entity_id_from_number(self._hass, entity)
                if not self._attempt_lock(
                    action.action_id, entity_id, locks, lock_queues
                ):
                    _LOGGER.error(
                        "Routine %s failed to acquired all the locks",
                        routine.routine_id,
                    )
                    return False

        _LOGGER.info("Routine %s acquired all the locks", routine.routine_id)
        output_all(
            _LOGGER,
            locks=self._lineage_table.locks,
            lock_queues=self._lineage_table.lock_queues,
            serialization_order=self._serialization_order,
        )

        for entity_id, routine_id in locks.items():
            self._lineage_table.locks[entity_id] = routine_id

        for entity_id, lock_queue in lock_queues.items():
            self._lineage_table.lock_queues[entity_id] = lock_queue

        return True

    def _attempt_lock(
        self,
        action_id: str,
        entity_id: str,
        locks: dict[str, str | None],
        lock_queues: dict[str, Queue[str, ActionInfo]],
    ) -> bool:
        """Attempt the lock for the given action."""
        if entity_id not in lock_queues:
            raise ValueError("Entity %s has no schedule." % entity_id)
        if action_id not in lock_queues[entity_id]:
            raise ValueError(
                f"Action {action_id} has not been scheduled on entity {entity_id}."
            )
        action_lock = lock_queues[entity_id][action_id]
        if not action_lock:
            raise ValueError(
                "Action {}'s schedule information on entity {} is missing.".format(
                    action_id, entity_id
                )
            )

        # if there is no routine accessing the lock
        if not locks[entity_id]:
            locks[entity_id] = get_routine_id(action_id)
            action_lock.lock_state = LOCK_STATE_ACQUIRED
            return True

        # if the routine already access the lock
        if locks[entity_id] == get_routine_id(action_id):
            action_lock.lock_state = LOCK_STATE_ACQUIRED
            return True

        # if another routine is accessing the lock
        # check if the action can acquire the lock through prelease
        action_with_lock = self.get_first_action_with_acquired_lock(entity_id)
        if action_with_lock and get_routine_id(
            action_with_lock.action_id
        ) != get_routine_id(action_id):
            old_idx = lock_queues[entity_id].index(action_with_lock.action_id)
            new_idx = lock_queues[entity_id].index(action_id)

            prev_action_with_lock = lock_queues[entity_id].prev(
                action_with_lock.action_id
            )

            if (
                new_idx < old_idx
                and prev_action_with_lock
                and get_routine_id(prev_action_with_lock.action_id)
                == get_routine_id(action_id)
                and action_with_lock.action_state
                not in (RASC_ACK, RASC_START, RASC_COMPLETE)
            ):
                self._prelease_lock(action_with_lock.action_id, entity_id, lock_queues)
                locks[entity_id] = get_routine_id(action_id)

                action_lock.lock_state = LOCK_STATE_ACQUIRED
                return True

        # if another routine is accessing the lock
        # check if the action can acquire the lock through postlease
        action_with_lock = self.get_last_action_with_acquired_lock(entity_id)
        if action_with_lock and get_routine_id(
            action_with_lock.action_id
        ) != get_routine_id(action_id):
            old_idx = lock_queues[entity_id].index(action_with_lock.action_id)
            new_idx = lock_queues[entity_id].index(action_id)

            next_action_with_lock = lock_queues[entity_id].next(
                action_with_lock.action_id
            )

            if self._scheduling_policy in (FCFS, FCFS_POST, JIT):
                if (
                    new_idx > old_idx
                    and next_action_with_lock
                    and get_routine_id(next_action_with_lock.action_id)
                    == get_routine_id(action_id)
                    and action_with_lock.action_state in (RASC_START, RASC_COMPLETE)
                ):
                    self._postlease_lock(
                        action_with_lock.action_id, entity_id, lock_queues
                    )
                    locks[entity_id] = get_routine_id(action_id)
                    action_lock.lock_state = LOCK_STATE_ACQUIRED
                    return True

            elif (
                new_idx > old_idx
                and next_action_with_lock
                and get_routine_id(next_action_with_lock.action_id)
                == get_routine_id(action_id)
                # and action_with_lock.action_state in (RASC_START, RASC_COMPLETE)
            ):
                self._postlease_lock(action_with_lock.action_id, entity_id, lock_queues)
                locks[entity_id] = get_routine_id(action_id)
                action_lock.lock_state = LOCK_STATE_ACQUIRED
                return True

        _LOGGER.error("Action %s failed to acquired the lock %s", action_id, entity_id)
        return False

    def _acquire_lock(self, action_id: str, entity_id: str) -> None:
        """Acquire the lock for the given action in the lock queue."""
        self._lineage_table.locks[entity_id] = get_routine_id(action_id)
        self._update_action_lock_state(action_id, entity_id, LOCK_STATE_ACQUIRED)

    def _prelease_lock(
        self,
        action_id: str,
        entity_id: str,
        lock_queues: dict[str, Queue[str, ActionInfo]],
    ) -> None:
        """Prelease the lock from the given action."""

        routine_id = get_routine_id(action_id)

        if entity_id not in lock_queues:
            raise ValueError("Entity %s has no schedule." % entity_id)
        if action_id not in lock_queues[entity_id]:
            raise ValueError(
                f"Action {action_id} has not been scheduled on entity {entity_id}."
            )
        action_lock = lock_queues[entity_id][action_id]
        if not action_lock:
            raise ValueError(
                "Action {}'s schedule information on entity {} is missing.".format(
                    action_id, entity_id
                )
            )
        action_lock.lock_state = LOCK_STATE_LEASED

        next_action = lock_queues[entity_id].next(action_id)
        while next_action and get_routine_id(next_action.action_id) == routine_id:
            next_action.lock_state = LOCK_STATE_LEASED
            next_action = lock_queues[entity_id].next(next_action.action_id)

    def _postlease_lock(
        self,
        action_id: str,
        entity_id: str,
        lock_queues: dict[str, Queue[str, ActionInfo]],
    ) -> None:
        """Postlease the lock from the given action."""

        routine_id = get_routine_id(action_id)

        if entity_id not in lock_queues:
            raise ValueError("Entity %s has no schedule." % entity_id)
        if action_id not in lock_queues[entity_id]:
            raise ValueError(
                f"Action {action_id} has not been scheduled on entity {entity_id}."
            )
        action_lock = lock_queues[entity_id][action_id]
        if not action_lock:
            raise ValueError(
                "Action {}'s schedule information on entity {} is missing.".format(
                    action_id, entity_id
                )
            )
        action_lock.lock_state = LOCK_STATE_RELEASED

        prev_action = lock_queues[entity_id].prev(action_id)
        while prev_action and get_routine_id(prev_action.action_id) == routine_id:
            prev_action.lock_state = LOCK_STATE_RELEASED
            prev_action = lock_queues[entity_id].prev(prev_action.action_id)

    def _release_routine_locks(self, routine: RoutineEntity) -> None:
        """Release all the locks for the given routine."""
        for action in list(routine.actions.values())[:-1]:
            self._release_all_locks(action)

        _LOGGER.info("Release all locks for the routine %s", routine.routine_id)

    def _release_all_locks(self, action: ActionEntity) -> None:
        """Release all locks for the given action."""
        target_entities = get_target_entities(self._hass, action.action)
        for entity in target_entities:
            entity_id = get_entity_id_from_number(self._hass, entity)
            if self._lineage_table.locks[entity_id] == get_routine_id(action.action_id):
                self._release_lock(entity_id)

    def _release_lock(self, entity_id: str) -> None:
        """Release the lock for the given entity."""
        self._lineage_table.locks[entity_id] = None

    def _get_first_action_with_acquired_lock(self, entity_id: str) -> ActionInfo | None:
        """Get the first action with acquired_lock."""
        if entity_id not in self._lineage_table.lock_queues:
            raise ValueError("Entity %s has no schedule." % entity_id)
        lock_queue = self._lineage_table.lock_queues[entity_id]
        return next(
            (
                action_info
                for action_info in lock_queue.values()
                if action_info and action_info.lock_state == LOCK_STATE_ACQUIRED
            ),
            None,
        )

    def _get_last_action_with_acquired_lock(self, entity_id: str) -> ActionInfo | None:
        """Get the last action with acquired_lock."""
        if entity_id not in self._lineage_table.lock_queues:
            raise ValueError("Entity %s has no schedule." % entity_id)
        lock_queue = self._lineage_table.lock_queues[entity_id]
        return next(
            (
                action_info
                for action_info in reversed(list(lock_queue.values()))
                if action_info and action_info.lock_state == LOCK_STATE_ACQUIRED
            ),
            None,
        )

    def _remove_scheduled_actions(self, routine_id: str) -> None:
        """Remove all scheduled actions of the given routine in the lock queues."""
        for lock_queue in self._lineage_table.lock_queues.values():
            for action_id, action_info in lock_queue.items():
                if (
                    action_info is not None
                    and action_info.lock_state == LOCK_STATE_SCHEDULED
                    and routine_id == get_routine_id(action_id)
                ):
                    self._hass.data["rasc_events"].append(
                        (
                            datetime.now().strftime("%H:%M:%S.%f")[:-3],
                            f"Remove {action_id} from schedule",
                        )
                    )
                    lock_queue.pop(action_id)

        _LOGGER.debug("Remove all scheduled actions of the routine %s", routine_id)

    async def _eligibility_test(self, routine: RoutineEntity) -> bool:
        """Eligibility test for the routine."""

        _LOGGER.info("Start eligibility test for the routine %s", routine.routine_id)

        if not self._scheduler:
            return False

        async with self.handle_event_lock:
            _LOGGER.debug(
                "Start eligibility test for the routine %s", routine.routine_id
            )
            if self._scheduling_policy in (FCFS, FCFS_POST, JIT):
                if isinstance(self._scheduler, TimeLineScheduler):
                    raise TypeError("The scheduler should not be TimeLineScheduler")
                success, lock_leasing_status = self._scheduler.schedule_routine(
                    self._hass, routine
                )

                if success:
                    if self._scheduling_policy == FCFS_POST and lock_leasing_status is None:
                        raise ValueError(
                            "Failed to schedule the routine {}. There should be a lock leasing status.".format(
                                routine.routine_id
                            )
                        )
                    self._add_routine_to_serialization_order(
                        routine, lock_leasing_status
                    )
                    self._acquire_routine_locks(routine)
                    routine_info = self._serialization_order[routine.routine_id]
                    if not routine_info:
                        raise ValueError(
                            "Routine %s is not found in the serialization order"
                            % routine.routine_id
                        )
                    routine_info.pass_eligibility = True
                    _LOGGER.info(
                        "Routine %s pass the eligibility test", routine.routine_id
                    )
                    return True

                self._remove_scheduled_actions(routine.routine_id)
                _LOGGER.warning(
                    "Routine %s failed to pass the eligibility test", routine.routine_id
                )
                return False

            # timeline scheduler
            if not isinstance(self._scheduler, TimeLineScheduler):
                raise TypeError(
                    "The scheduler should be TimeLineScheduler for the timeline scheduling policy"
                )
            (
                success,
                lock_leasing_status,
                conflict,
            ) = self._scheduler.schedule_routine_in_case_tl(self._hass, routine)
            tries = 0
            while not success:  # pylint: disable=too-many-nested-blocks
                if tries > 10:
                    raise ValueError(
                        "Failed to schedule the routine {} after {} tries".format(
                            routine.routine_id, tries
                        )
                    )
                if (
                    not lock_leasing_status
                    or "next_start_time" not in lock_leasing_status
                    or not lock_leasing_status["next_start_time"]
                ):
                    raise ValueError(
                        "Failed to reschedule the routine {}. There should be a next start time for rescheduling".format(
                            routine.routine_id
                        )
                    )

                self._remove_scheduled_actions(routine.routine_id)
                # dict_next_start_time = lock_leasing_status["next_start_time"]
                next_start_time = lock_leasing_status["next_start_time"]
                # next_start_time = string_to_datetime(lock_leasing_status["next_start_time"])
                # if conflict:
                # target_entities = get_routine_targets(self._hass, routine)
                # for conflict_routine_id in conflict:
                #     conflict_routine_info = self._serialization_order[
                #         conflict_routine_id
                #     ]
                #     if not conflict_routine_info:
                #         raise ValueError(
                #             "Routine %s is not found in the serialization order"
                #             % conflict_routine_id
                #         )
                #     for action in list(conflict_routine_info.routine.actions.values())[
                #         :-1
                #     ]:
                #         conflict_action_targets = set(
                #             get_target_entities(self._hass, action.action)
                #         )
                #         conflicting_entities = target_entities.intersection(
                #             conflict_action_targets
                #         )
                #         for entity in conflicting_entities:
                #             entity_id = get_entity_id_from_number(self._hass, entity)
                #             action_lock = self.get_action_info(
                #                 action.action_id, entity_id
                #             )
                #             if not action_lock:
                #                 raise ValueError(
                #                     "Action {}'s schedule information on entity {} is missing.".format(
                #                         action.action_id, entity_id
                #                     )
                #                 )

                #            next_start_time = max(next_start_time, action_lock.end_time)
                _LOGGER.info(f"{next_start_time=}")
                # rescheule the routine
                (
                    success,
                    lock_leasing_status,
                    conflict,
                ) = self._scheduler.schedule_routine_in_case_tl(
                    self._hass,
                    routine,
                    next_start_time,
                )
                tries += 1

            self._add_routine_to_serialization_order(routine, lock_leasing_status)
            # if self._acquire_routine_locks(routine):
            routine_info = self._serialization_order[routine.routine_id]
            if not routine_info:
                raise ValueError(
                    "Routine %s is not found in the serialization order"
                    % routine.routine_id
                )
            routine_info.pass_eligibility = True
            _LOGGER.info("Routine %s pass the eligibility test", routine.routine_id)

        output_all(
            _LOGGER,
            locks=self._lineage_table.locks,
            lock_queues=self._lineage_table.lock_queues,
            free_slots=self._lineage_table.free_slots,
            serialization_order=self._serialization_order,
        )

        _LOGGER.debug("Finish eligibility test for the routine %s", routine.routine_id)
        return True

        # _LOGGER.error(
        #     "Routine %s failed to pass the eligibility test", routine.routine_id
        # )
        # output_all(
        #     _LOGGER,
        #     locks=self._lineage_table.locks,
        #     lock_queues=self._lineage_table.lock_queues,
        #     free_slots=self._lineage_table.free_slots,
        #     serialization_order=self._serialization_order,
        # )

        # return False

    async def initialize_routine(self, routine: RoutineEntity) -> None:
        """Initialize the given routine."""
        _LOGGER.info("New coming routine %s", routine.routine_id)
        sink_actions = {
            action.action_id: get_target_entities(self._hass, action.action)
            for action in routine.sink_actions
        }
        self._metrics.record_routine_arrival(
            routine.routine_id, datetime.now(), sink_actions
        )

        if await self._eligibility_test(routine):
            output_all(
                _LOGGER,
                locks=self._lineage_table.locks,
                lock_queues=self._lineage_table.lock_queues,
                free_slots=self._lineage_table.free_slots,
                serialization_order=self._serialization_order,
            )

            await self._start_routine(routine)
        elif self._scheduling_policy not in (TIMELINE):
            self._add_routine_to_wait_queues(routine)

    async def _start_routine(self, routine: RoutineEntity) -> None:
        """Start the given routine."""

        _LOGGER.info("Start routine %s", routine.routine_id)

        # Start the action that doesn't have the parents
        for action_entity in list(routine.actions.values())[:-1]:
            if not action_entity.all_parents:
                if self.action_start_method == START_TIME_BASED:
                    self.create_action_task(action_entity)
                elif self.action_start_method == START_EVENT_BASED:
                    await self._attempt_start_action(action_entity)

    def cancel_action_task(self, action_id: str) -> None:
        """Cancel the task for the given action."""
        _LOGGER.info("Cancel the task for the action %s", action_id)
        if action_id in self._action_tasks:
            task = self._action_tasks.pop(action_id)
            task.cancel()

    def create_action_task(self, action: ActionEntity) -> None:
        """Create a task for the given action."""
        if action.action_id in self._action_tasks:
            task = self._action_tasks.pop(action.action_id)
            task.cancel()
        task = self._hass.async_create_task(self._start_action(action))
        self._action_tasks[action.action_id] = task

    async def _start_action(self, action: ActionEntity) -> None:
        """Start the given action if action start method is time-based."""
        _LOGGER.info("Try to start the action %s", action.action_id)

        target_entities = get_target_entities(self._hass, action.action)
        if not target_entities:
            raise ValueError(f"Action {action.action_id} has no target entities.")
        random_entity_id = target_entities[0]
        if random_entity_id not in self._lineage_table.lock_queues:
            raise ValueError("Entity %s has no schedule." % random_entity_id)
        if action.action_id not in self._lineage_table.lock_queues[random_entity_id]:
            return
        action_lock = self.get_action_info(action.action_id, random_entity_id)
        if not action_lock:
            raise ValueError(
                "Action {}'s schedule information on entity {} is missing.".format(
                    action.action_id, random_entity_id
                )
            )

        if action.start_requested:
            _LOGGER.warning("Action %s has already started", action.action_id)
            return

        while not self._is_action_ready(action):
            _LOGGER.info("Action %s is not ready to start", action.action_id)
            # return
            prev_start_time = action_lock.start_time
            action.is_waiting = True
            await self._async_wait_until_beginning(action.action_id)
            action.is_waiting = False

            if action.start_requested:
                # _LOGGER.warning("Action %s has already started", action.action_id)
                return

            if random_entity_id not in self._lineage_table.lock_queues:
                raise ValueError("Entity %s has no schedule." % random_entity_id)
            lock_queue = self.lineage_table.lock_queues[random_entity_id]
            if action.action_id not in lock_queue:
                # _LOGGER.debug("Action %s's routine has already completed", action.action_id)
                return

            action_lock = lock_queue[action.action_id]
            if not action_lock:
                raise ValueError(
                    "Action {}'s schedule information on entity {} is missing.".format(
                        action.action_id, random_entity_id
                    )
                )
            if action_lock.start_time < prev_start_time:
                # _LOGGER.debug("Action %s's routine has already started", action.action_id)
                return

            if not self._are_prev_actions_over(action):
                # find the enitty where the previous action is not over
                _LOGGER.info(
                    "Action %s's entity's previous actions are not over. Reschedule!",
                    action.action_id,
                )
                for entity in target_entities:
                    entity_id = get_entity_id_from_number(self._hass, entity)
                    prev_action_lock = self._lineage_table.lock_queues[entity_id].prev(
                        action.action_id
                    )
                    if not prev_action_lock:
                        continue
                    prev_action = prev_action_lock.action
                    if self._is_action_state(prev_action, entity_id, RASC_COMPLETE):
                        continue
                    _LOGGER.info(
                        "Reschedule overtime action %s on entity %s",
                        prev_action.action_id,
                        entity_id,
                    )
                    event_data = {
                        CONF_TYPE: RASC_INCOMPLETE,
                        ATTR_ACTION_ID: prev_action.action_id,
                        ATTR_ENTITY_ID: entity_id,
                    }
                    event = Event("", event_data, time_fired=datetime.now())
                    await self._reschedule_handler(event)
            await asyncio.sleep(0.1)

        action.start_requested = True
        _LOGGER.info(
            "Start action %s at %s vs scheduled start time: %s",
            action.action_id,
            datetime.now(),
            action_lock.start_time,
        )
        self._hass.data["rasc_events"].append(
            (datetime.now().strftime("%H:%M:%S.%f")[:-3], f"Start {action.action_id}")
        )
        self._hass.async_create_task(action.attach_triggered(log_exceptions=False))

    async def _attempt_start_action(self, action: ActionEntity) -> None:
        """Start the given action if action start method is event-based."""
        _LOGGER.debug("Try to start the action %s", action.action_id)

        target_entities = get_target_entities(self._hass, action.action)
        if not target_entities:
            raise ValueError(f"Action {action.action_id} has no target entities.")
        random_entity_id = target_entities[0]
        if random_entity_id not in self._lineage_table.lock_queues:
            raise ValueError("Entity %s has no schedule." % random_entity_id)
        if action.action_id not in self._lineage_table.lock_queues[random_entity_id]:
            return
        action_lock = self.get_action_info(action.action_id, random_entity_id)
        if not action_lock:
            raise ValueError(
                "Action {}'s schedule information on entity {} is missing.".format(
                    action.action_id, random_entity_id
                )
            )

        async with action.start_lock:
            if action.start_requested:
                # _LOGGER.warning("Action %s has already started", action.action_id)
                return

            _LOGGER.info(
                "Start action %s at %s vs scheduled start time: %s",
                action.action_id,
                datetime.now(),
                action_lock.start_time,
            )

            if not self._is_action_ready(action):
                _LOGGER.info("Action %s is not ready to start", action.action_id)
                return

            if action_lock.start_time > datetime.now():
                _LOGGER.warning(
                    "Action %s's start time hasn't come. start time: %s, now: %s",
                    action.action_id,
                    datetime_to_string(action_lock.start_time),
                    datetime_to_string(datetime.now()),
                )

<<<<<<< HEAD
            start_st = datetime.now()
            for entity in target_entities:
                entity_id = get_entity_id_from_number(self._hass, entity)
                action_info = self.get_action_info(action.action_id, entity_id)
                # self._return_free_slot(entity_id, action.action_id)
                action_info.start_time = start_st
                # free_slot = self._find_slot_including_time_range(
                #     self._lineage_table.free_slots[entity_id],
=======
            start_time = datetime.now()
            for entity in target_entities:
                entity_id = get_entity_id_from_number(self._hass, entity)
                action_info = self.get_action_info(action.action_id, entity_id)
                # _LOGGER.info("Action %s's start time: %s end time: %s", action.action_id, datetime_to_string(action_info.start_time), datetime_to_string(action_info.end_time))
                # _LOGGER.info("Lock queue status: %s", [f"{action_id}:{datetime_to_string(action_lock.start_time)}-{datetime_to_string(action_lock.end_time)}" for action_id, action_lock in self._lineage_table.lock_queues[entity_id].items()])
                # _LOGGER.info("Free slots status: %s", [f"{datetime_to_string(st)}-{datetime_to_string(et)}" for st, et in self._lineage_table.free_slots[entity_id].items()])
                # self._return_free_slot(entity_id, action.action_id)
                action_info.start_time = start_time
                # self._lineage_table.lock_queues[entity_id].pop(action.action_id)
                # _LOGGER.info("Consistent free slots status: %s", [f"{datetime_to_string(st)}-{datetime_to_string(et)}" for st, et in self._lineage_table.consistent_free_slots[entity_id].items()])
                # free_slot = self._find_slot_including_time_range(
                #     self._lineage_table.consistent_free_slots[entity_id],
>>>>>>> 69023e65
                #     (action_info.start_time, action_info.end_time),
                #     entity_id,
                # )
                # self.schedule_action(
                #     free_slot,
                #     (action_info.start_time, action_info.end_time),
                #     self._lineage_table.free_slots[entity_id],
                #     entity_id,
                # )
<<<<<<< HEAD
=======
                # self.schedule_lock(action, (start_time, action_info.end_time), entity_id)
>>>>>>> 69023e65
                await self._reschedule_handler(
                    Event(
                        "",
                        {
                            CONF_TYPE: SCHEDULE_START,
                            ATTR_ACTION_ID: action.action_id,
                            ATTR_ENTITY_ID: entity_id,
                        },
                        time_fired=datetime.now(),
                    )
                )

            action.start_requested = True
            self._hass.async_create_task(action.attach_triggered(log_exceptions=False))

    def _is_action_ready(self, action: ActionEntity) -> bool:
        """Check if the given action acquire all the associated locks to get executed."""

        _LOGGER.debug("Check if action %s is ready", action.action_id)
        output_all(
            _LOGGER,
            locks=self._lineage_table.locks,
            lock_queues=self._lineage_table.lock_queues,
        )

        if not self._are_prev_actions_over(action):
            return False

        # Check if the parent dependencies from the same routine are satisfied
        if not self._are_parent_deps_satisfied(action):
            return False

        if self._scheduling_policy in (FCFS, FCFS_POST, JIT):
            # Check if the action acquires all the locks
            target_entities = get_target_entities(self._hass, action.action)
            if any(
                self._lineage_table.locks[get_entity_id_from_number(self._hass, entity)]
                != get_routine_id(action.action_id)
                for entity in target_entities
            ):
                _LOGGER.warning(
                    "Failed to get all the locks for the action %s",
                    action.action_id,
                )
                return False

            # Check if the action reach the start time
            for entity in target_entities:
                entity_id = get_entity_id_from_number(self._hass, entity)

                action_lock = self.get_action_info(action.action_id, entity_id)
                if not action_lock:
                    raise ValueError(
                        "Action {}'s schedule information on entity {} is missing.".format(
                            action.action_id, entity_id
                        )
                    )

                if action_lock.start_time > datetime.now():
                    _LOGGER.warning(
                        "Action %s's start time %s hasn't come",
                        action.action_id,
                        action_lock.start_time,
                    )
                    return False

            return True

        # timeline scheduler
        routine_info = self._serialization_order[get_routine_id(action.action_id)]
        if not routine_info:
            raise ValueError(
                "Routine %s is not found in the serialization order"
                % get_routine_id(action.action_id)
            )
        if not routine_info.pass_eligibility:
            return False

        if self.action_start_method == START_TIME_BASED:
            # Check if the action reach the start time
            target_entities = get_target_entities(self._hass, action.action)
            for entity in target_entities:
                entity_id = get_entity_id_from_number(self._hass, entity)

                action_lock = self.get_action_info(action.action_id, entity_id)
                if not action_lock:
                    raise ValueError(
                        "Action {}'s schedule information on entity {} is missing.".format(
                            action.action_id, entity_id
                        )
                    )
                if action_lock.start_time > datetime.now():
                    _LOGGER.debug(
                        "Action %s's start time %s hasn't come",
                        action.action_id,
                        action_lock.start_time,
                    )
                    return False

        return True

    def _are_prev_routine_over(self, action: ActionEntity) -> bool:
        """Check if the previous routines on the serialization order are over."""
        routine_id = get_routine_id(action.action_id)
        routine_info = self._serialization_order[routine_id]
        if not routine_info:
            raise ValueError(
                "Routine %s is not found in the serialization order" % routine_id
            )
        prev_routine = self._serialization_order.prev(routine_id)
        if not prev_routine:
            return True
        return prev_routine.routine_completed

    def _are_prev_actions_over(self, action: ActionEntity) -> bool:
        target_entities = get_target_entities(self._hass, action.action)
        for entity in target_entities:
            entity_id = get_entity_id_from_number(self._hass, entity)
            if entity_id not in self._lineage_table.lock_queues:
                raise ValueError("Entity %s has no schedule." % entity_id)
            prev_action_lock = self._lineage_table.lock_queues[entity_id].prev(
                action.action_id
            )
            if not prev_action_lock:
                continue
            prev_action = prev_action_lock.action
            if not self._is_action_state(prev_action, entity_id, RASC_COMPLETE):
                return False
        return True

    def _return_free_slot(self, entity_id: str, action_id: str) -> None:
        """Return the slot of the action to the free slots."""
        action_lock = self.get_action_info(action_id, entity_id)
        if not action_lock:
            raise ValueError(
                "Action {}'s schedule information on entity {} is missing.".format(
                    action_id, entity_id
                )
            )
        _LOGGER.debug(
            "before in return free slot, time slot: %s,action_id: %s, action_time, %s-%s,entity_id: %s",
            self._lineage_table.free_slots[entity_id],
            action_id,
            action_lock.start_time,
            action_lock.end_time,
            entity_id,
        )
        # LOGGER.debug("before return slot %s, action_id: %s, action_time, %s-%s,entity_id: %s", self._lineage_table.free_slots[entity_id], action_id, action_lock.start_time, action_lock.end_time, entity_id)
        old_action_start, old_action_end = action_lock.time_range
        key = old_action_start
        entity_free_slots = self._lineage_table.free_slots[entity_id]
        for slot_start, slot_end in entity_free_slots.items():
            if slot_end == old_action_start:
                key = slot_start
                break
        if key not in entity_free_slots and old_action_end not in entity_free_slots:
            for slot_start, slot_end in entity_free_slots.items():
                if slot_start > old_action_start:
                    # _LOGGER.debug(
                    #     "slot_start: %s, old_action_start: %s",
                    #     slot_start,
                    #     old_action_start,
                    # )
                    entity_free_slots.insert_before(
                        slot_start, old_action_start, old_action_end
                    )
                    break
                    # entity_free_slots[key] = old_action_end
        elif key not in entity_free_slots and old_action_end in entity_free_slots:
            entity_free_slots.insert_before(
                old_action_end, old_action_start, entity_free_slots[old_action_end]
            )
            entity_free_slots.pop(old_action_end)
        elif key and old_action_end in entity_free_slots:
            new_val = entity_free_slots[old_action_end]
            entity_free_slots.updateitem(key, new_val)
            entity_free_slots.pop(old_action_end)
        elif old_action_start >= entity_free_slots.end()[0]:
            pass
        else:
            entity_free_slots.updateitem(key, old_action_end)
        _LOGGER.debug(
            "after in return free slot, time slot: %s,action_id: %s, action_time, %s-%s,entity_id: %s",
            self._lineage_table.free_slots[entity_id],
            action_id,
            action_lock.start_time,
            action_lock.end_time,
            entity_id,
        )

    def _find_slot_including_time_range(
        self,
        free_slots: Queue[datetime, datetime],
        time_range: tuple[datetime, Optional[datetime]],
        entity_id: str,
    ) -> tuple[datetime, Optional[datetime]]:
        """Find the slot in the free slots that includes the given time range."""
        time_range_end = time_range[1]
        for st_time, end_time in free_slots.items():
            if st_time <= time_range[0] and (
                not end_time or (time_range_end and end_time >= time_range_end)
            ):
                return st_time, end_time
        raise ValueError(
            f"No free slot found on {entity_id} that includes the given time range. "
            f"free_slots: {free_slots}, time_range: {time_range_to_string(time_range)}"
        )

    async def handle_event(self, event: Event) -> None:  # noqa: C901
        """Handle event."""
        async with self.handle_event_lock:
<<<<<<< HEAD
=======
            if self._reschedule_handler is not None:
                self.remove_time_slots_before_now(
                    datetime.now(), self._lineage_table.free_slots
                )
                await self._reschedule_handler(event)

>>>>>>> 69023e65
            event_type: Optional[str] = event.data.get(CONF_TYPE)
            entity_id: Optional[str] = event.data.get(CONF_ENTITY_ID)
            action_id: Optional[str] = event.data.get(ATTR_ACTION_ID)

            # Skip the event if the action is manually executed
            if (
                not self._serialization_order
                or not entity_id
                or not action_id
                or not event_type
            ):
                return

            if event_type == RASC_COMPLETE:
                self._metrics.record_action_end(
                    event.time_fired, entity_id, action_id
                )

            if self._reschedule_handler is not None:
                await self._reschedule_handler(event)

            _LOGGER.debug("Handling event %s", event)

            # Get the running action in the serialization
            try:
                action = self.get_action(action_id)
            except ValueError:
                return
            if not action:
                return

            should_trigger_fcfs = False
            should_trigger_jit = False

            if event_type == RASC_ACK:
                if not self.is_action_ack(action, entity_id):
                    # update the action state
                    self._update_action_state(action_id, entity_id, event_type)

                # Check if the action is acknowledged
                if self._is_all_actions_ack(action) and not action.action_acked:
                    _LOGGER.info("Group action %s is acked", action_id)

                    self._set_action_acked(action_id)

                    await self._run_next_action(action)

            elif event_type == RASC_START:
                if not self.is_action_start(action, entity_id):
                    self._metrics.record_action_start(
                        event.time_fired, entity_id, action_id
                    )

                    # update the action state
                    self._update_action_state(action_id, entity_id, event_type)

                _LOGGER.info("Action %s on entity %s is started", action_id, entity_id)

                # Check if the action has started
                if self._is_all_actions_start(action) and not action.action_started:
                    _LOGGER.info("Group action %s is started", action_id)

                    self._set_action_started(action_id)

                    await self._run_next_action(action)

            elif event_type == RASC_COMPLETE:
                # Delay the action
                if action.delay:
                    await action.async_delay_step()

                # Emulate action's duration
                # await self._async_wait_until(action_id, entity_id)

                # if entity_id not in self._lineage_table.lock_queues:
                #     raise ValueError("Entity %s has no schedule." % entity_id)
                # if action_id not in self._lineage_table.lock_queues[entity_id]:
                #     return

                if not self.is_action_start(action, entity_id):
                    _LOGGER.info(
                        "Action %s on entity %s is started", action_id, entity_id
                    )

                if not self.is_action_complete(action, entity_id):
                    if not self.is_action_start(action, entity_id):
                        self._metrics.record_action_start(
                            event.time_fired, entity_id, action_id
                        )
                        _LOGGER.info(
                            "Action %s on entity %s is started", action_id, entity_id
                        )

                    # update the action state
                    self._update_action_state(action_id, entity_id, event_type)

                _LOGGER.info(
                    "Action %s on entity %s is completed", action_id, entity_id
                )

                output_all(_LOGGER, lock_queues=self._lineage_table.lock_queues)

                should_trigger_jit = True
                if self._scheduling_policy == JIT:
                    should_trigger_jit = should_trigger_jit and not self._return_lock(action_id, entity_id)

                if self._scheduling_policy == TIMELINE and self.action_start_method == START_TIME_BASED:
                    self._start_ready_routines_tl(action_id, entity_id)

                # Check if the action is completed on all entities
                if not action.action_completed and self._is_all_actions_complete(action):

                    _LOGGER.info("All commands in the action %s is completed", action_id)

                    self._set_action_completed(action_id)

                    should_trigger_fcfs = await self._run_next_action(action, True)

            else:
                output_all(_LOGGER, lock_queues=self._lineage_table.lock_queues)


        if should_trigger_jit:
            if self._scheduling_policy == FCFS_POST:
                await self._start_ready_routines_fcfs_post(entity_id)

            elif self._scheduling_policy == JIT:
                await self._start_ready_routines_jit(entity_id)

        await self._start_ready_actions()

        if self._scheduling_policy == FCFS and should_trigger_fcfs:
            await self._start_ready_routines_fcfs()

    async def _start_ready_actions(self) -> None:
        """Start the ready actions."""
        for lock_queue in self._lineage_table.lock_queues.values():
            _, action_lock = lock_queue.top()
            if action_lock is None:
                continue
            action = action_lock.action
            async with action.start_lock:
                if action.start_requested:
                    continue
            if self._is_action_ready(action):
                await self._attempt_start_action(action)

    def _return_lock(self, action_id: str, entity_id: str) -> bool:
        """Check if the given action returns the lock."""
        if entity_id not in self._lineage_table.lock_queues:
            raise ValueError("Entity %s has no schedule." % entity_id)
        if action_id not in self._lineage_table.lock_queues[entity_id]:
            raise ValueError(
                f"Action {action_id} has not been scheduled on entity {entity_id}."
            )

        _LOGGER.info("Action %s returns lock %s", action_id, entity_id)
        next_action = self._lineage_table.lock_queues[entity_id].next(action_id)
        if not next_action:
            return False

        if get_routine_id(next_action.action_id) == get_routine_id(action_id):
            return False

        if next_action.lock_state != LOCK_STATE_LEASED:
            return False

        self._postlease_lock(action_id, entity_id, self._lineage_table.lock_queues)
        self._acquire_lock(next_action.action_id, entity_id)

        cur_action = next_action
        next_action = self._lineage_table.lock_queues[entity_id].next(
            next_action.action_id
        )
        while next_action and get_routine_id(cur_action.action_id) == get_routine_id(
            next_action.action_id
        ):
            self._acquire_lock(next_action.action_id, entity_id)
            next_action = self._lineage_table.lock_queues[entity_id].next(
                next_action.action_id
            )
            if not next_action:
                break
            _LOGGER.debug(
                "Action %s returns the lock %s to the action %s",
                action_id,
                entity_id,
                next_action.action_id,
            )

        output_all(
            _LOGGER,
            locks=self._lineage_table.locks,
            lock_queues=self._lineage_table.lock_queues,
        )

        if (
            self._are_parent_deps_satisfied(cur_action.action)
            and self.action_start_method == START_TIME_BASED
        ):
            self.create_action_task(cur_action.action)

        return True

    def _set_action_state(self, action_id: str, state: str) -> None:
        """Set the action state of the action entity."""
        routine_info = self._serialization_order.get(get_routine_id(action_id))
        if not routine_info:
            raise ValueError(
                "Routine %s is not in the serialization order."
                % get_routine_id(action_id)
            )
        action = routine_info.routine.actions[action_id]
        if not action:
            raise ValueError("Action %s is not in the routine script." % action_id)
        if state == RASC_ACK:
            action.action_acked = True
        elif state == RASC_START:
            action.action_acked = True
            action.action_started = True
        elif state == RASC_COMPLETE:
            action.action_acked = True
            action.action_started = True
            action.action_completed = True

    def _set_action_acked(self, action_id: str) -> None:
        """Set the action of the entity acked."""
        self._set_action_state(action_id, RASC_ACK)

    def _set_action_started(self, action_id: str) -> None:
        """Set the action of the entity started."""
        self._set_action_state(action_id, RASC_START)

    def _set_action_completed(self, action_id: str) -> None:
        """Set the action of the entity completed."""
        self._set_action_state(action_id, RASC_COMPLETE)

    def _update_action_lock_state(
        self, action_id: str, entity_id: str, state: str
    ) -> None:
        """Update action lock state."""
        _LOGGER.debug(
            "Update action %s lock state in entity %s to %s",
            action_id,
            entity_id,
            state,
        )
        action = self.get_action_info(action_id, entity_id)
        if action:
            action.lock_state = state

    def _update_action_state(
        self, action_id: str, entity_id: str, new_state: str
    ) -> None:
        """Update the action state."""
        _LOGGER.debug(
            "Update action %s's running state in entity %s to state %s",
            action_id,
            entity_id,
            new_state,
        )
        action = self.get_action_info(action_id, entity_id)
        if action:
            action.action_state = new_state

    async def _async_wait_until_beginning(self, action_id: str) -> None:
        """Wait until the time reaches the end time of the action."""

        action = self.get_action(action_id)
        if not action:
            raise ValueError("Action %s is not found" % action_id)
        target_entities = get_target_entities(self._hass, action.action)
        random_entity = target_entities[0]
        entity_id = get_entity_id_from_number(self._hass, random_entity)
        action_lock = self.get_action_info(action_id, entity_id)
        if not action_lock:
            raise ValueError(
                "Action {}'s schedule information on entity {} is missing.".format(
                    action_id, entity_id
                )
            )
        action_start = action_lock.start_time
        wait_seconds = (action_start - datetime.now()).total_seconds()
        _LOGGER.info("Start the action %s %.2fs later", action_id, wait_seconds)

        start = time.time()
        if wait_seconds > 0:
            _LOGGER.info(
                "Action %s should start at %s, wait %s s",
                action_id,
                action_start,
                wait_seconds,
            )
            await asyncio.sleep(wait_seconds)
        end = time.time()
        _LOGGER.info(
            "Action %s should start now: %s, after sleeping %s s",
            action_id,
            datetime.now(),
            end - start,
        )

    async def _async_wait_until(self, action_id: str, entity_id: str) -> None:
        """Wait until the time reaches the end time of the action."""
        action = self.get_action_info(action_id, entity_id)
        if not action:
            return
        action_end = action.end_time
        wait_seconds = (action_end - datetime.now()).total_seconds()

        if wait_seconds > 0:
            await asyncio.sleep(wait_seconds)

    def _is_action_state(self, action: ActionEntity, entity: str, state: str) -> bool:
        """Check if the action is completed."""
        if action.action_id is None:
            return False
        lock_queue = self._lineage_table.lock_queues[
            get_entity_id_from_number(self._hass, entity)
        ]
        if action.action_id not in lock_queue:
            return True
        lock = lock_queue[action.action_id]
        if lock is not None:
            target = {
                RASC_ACK: (RASC_ACK, RASC_START, RASC_COMPLETE),
                RASC_START: (RASC_START, RASC_COMPLETE),
                RASC_COMPLETE: (RASC_COMPLETE),
            }
            if lock.action_state not in target[state]:
                return False
        return True

    def is_action_ack(self, action: ActionEntity, entity: str) -> bool:
        """Check if the action is acked."""
        return self._is_action_state(action, entity, RASC_ACK)

    def is_action_start(self, action: ActionEntity, entity: str) -> bool:
        """Check if the action has started."""
        return self._is_action_state(action, entity, RASC_START)

    def is_action_complete(self, action: ActionEntity, entity: str) -> bool:
        """Check if the action is completed."""
        return self._is_action_state(action, entity, RASC_COMPLETE)

    def _is_all_actions_state(self, action: ActionEntity, state: str) -> bool:
        """Check if the action is at the requested state on all affected entities."""
        if action.action_id is None:
            return False
        for entity in get_target_entities(self._hass, action.action):
            lock = self._lineage_table.lock_queues[
                get_entity_id_from_number(self._hass, entity)
            ][action.action_id]
            if lock:
                # _LOGGER.debug(
                #     "Action %s's state on entity %s is %s - target %s",
                #     action.action_id,
                #     entity,
                #     lock.action_state,
                #     state,
                # )
                if lock.action_state != state:
                    return False
        return True

    def _is_all_actions_ack(self, action: ActionEntity) -> bool:
        return self._is_all_actions_state(action, RASC_ACK)

    def _is_all_actions_start(self, action: ActionEntity) -> bool:
        return self._is_all_actions_state(action, RASC_START)

    def _is_all_actions_complete(self, action: ActionEntity) -> bool:
        return self._is_all_actions_state(action, RASC_COMPLETE)

    def _are_parent_deps_satisfied(self, action: ActionEntity) -> bool:
        """Condition check."""
        satisfied = True
        for dependency, parent_set in action.parents.items():
            if dependency == RASC_ACK:
                satisfied = all(parent.action_acked for parent in parent_set)
            elif dependency == RASC_START:
                satisfied = all(parent.action_started for parent in parent_set)
            elif dependency == RASC_COMPLETE:
                satisfied = all(parent.action_completed for parent in parent_set)
            else:
                raise ValueError("Unknown dependency type %s" % dependency)
            if not satisfied:
                return False
        return satisfied

    async def _run_next_action(
        self, action: ActionEntity, is_complete: bool = False
    ) -> bool:
        """Run the entity's next action."""
        # Start next actions on the same entities
        if self.action_start_method == START_EVENT_BASED:
            target_entities = get_target_entities(self._hass, action.action)
            for entity in target_entities:
                entity_id = get_entity_id_from_number(self._hass, entity)
                if entity_id not in self._lineage_table.lock_queues:
                    raise ValueError("Entity %s has no schedule." % entity_id)
                next_action = self._lineage_table.lock_queues[entity_id].next(
                    action.action_id
                )
                if not next_action:
                    continue
                await self._attempt_start_action(next_action.action)

        # Start next actions in the same routine
        # This is not the end of the routine
        for child in action.all_children:
            if self._are_parent_deps_satisfied(child):
                if not child.is_end_node:
                    if self.action_start_method == START_TIME_BASED:
                        self.create_action_task(child)
                    elif self.action_start_method == START_EVENT_BASED:
                        await self._attempt_start_action(child)
                elif is_complete:
                    self._handle_end_of_routine(get_routine_id(action.action_id))
                    return True
        return False

    def _handle_end_of_routine(self, routine_id: str) -> None:
        """Handle the end of the routine."""

        routine_info = self._serialization_order[routine_id]
        if not routine_info:
            raise ValueError("Routine %s is not found in the serialization order")
        routine = routine_info.routine

        _LOGGER.info("This is the end of routine '%s' (%s)", routine.name, routine_id)

        self._remove_routine_from_lock_queues(routine)
        self._release_routine_locks(routine)
        self._remove_routine_from_serialization_order(routine_id)
        output_all(_LOGGER, lock_queues=self._lineage_table.lock_queues)
        self._metrics.save_metrics(final=True)

        self._hass.bus.async_fire("routine_ended", {CONF_ROUTINE_ID: routine_id})

    async def _start_ready_routines_fcfs(self) -> None:
        """Start the ready routine by fcfs."""
        ready_routines: list[str] = []
        for routine_id in self._wait_queue:
            routine_info = self._wait_queue[routine_id]
            if not routine_info:
                raise ValueError(
                    "Routine %s is not found in the wait queue" % routine_id
                )
            routine = routine_info.routine
            if await self._eligibility_test(routine):
                output_all(
                    _LOGGER,
                    locks=self._lineage_table.locks,
                    lock_queues=self._lineage_table.lock_queues,
                    free_slots=self._lineage_table.free_slots,
                    serialization_order=self._serialization_order,
                )
                ready_routines.append(routine_id)

        _LOGGER.info(
            "Start the ready routines by fcfs, ready routines: %s", ready_routines
        )
        for routine_id in ready_routines:
            routine_info = self._wait_queue[routine_id]
            if not routine_info:
                raise ValueError(
                    "Routine %s is not found in the wait queue" % routine_id
                )
            routine = routine_info.routine
            self._remove_routine_from_wait_queue(routine_id)
            await self._start_routine(routine)

    async def _start_ready_routines_fcfs_post(self, entity_id: str) -> None:
        """Start the ready routine by fcfs_post."""
        if entity_id in self._lock_waitlist and self._lock_waitlist[entity_id]:
            next_routine_info = self._wait_queue[self._lock_waitlist[entity_id][0]]
            if not next_routine_info:
                raise ValueError(
                    "Routine %s is not found in the wait queue"
                    % self._lock_waitlist[entity_id][0]
                )
            next_routine = next_routine_info.routine

            if await self._eligibility_test(next_routine):
                _LOGGER.info(
                    "Routine %s passes the eligibility test", next_routine.routine_id
                )
                output_all(
                    _LOGGER,
                    locks=self._lineage_table.locks,
                    lock_queues=self._lineage_table.lock_queues,
                    free_slots=self._lineage_table.free_slots,
                    serialization_order=self._serialization_order,
                )

                self._remove_routine_from_wait_queue(next_routine.routine_id)
                await self._start_routine(next_routine)

    async def _start_ready_routines_jit(self, entity_id: str) -> None:
        """Start the ready routine by jit."""

        for next_routine_id in self._lock_waitlist[entity_id]:
            next_routine_info = self._wait_queue[next_routine_id]
            if not next_routine_info:
                raise ValueError(
                    "Routine %s is not found in the wait queue" % next_routine_id
                )
            next_routine = next_routine_info.routine

            if await self._eligibility_test(next_routine):
                _LOGGER.info("Routine %s passes the eligibility test", next_routine_id)
                output_all(
                    _LOGGER,
                    locks=self._lineage_table.locks,
                    lock_queues=self._lineage_table.lock_queues,
                    free_slots=self._lineage_table.free_slots,
                    serialization_order=self._serialization_order,
                )

                self._remove_routine_from_wait_queue(next_routine_id)
                await self._start_routine(next_routine)
                return

            if next_routine_info.ttl > 0:
                next_routine_info.ttl -= 1
            else:
                return

    def _start_ready_routines_tl(self, action_id: str, entity_id: str) -> None:
        """Test and start the ready routine."""
        _LOGGER.info(
            "Action %s Start the ready routine by timeline scheduling policy", action_id
        )
        if entity_id not in self._lineage_table.lock_queues:
            raise ValueError("Entity %s has no schedule." % entity_id)
        if action_id not in self._lineage_table.lock_queues[entity_id]:
            raise ValueError(
                f"Action {action_id} has not been scheduled on entity {entity_id}."
            )

        next_action = self._lineage_table.lock_queues[entity_id].next(action_id)

        if not next_action:
            return

        condition_pass = self._are_parent_deps_satisfied(next_action.action)
        if condition_pass and self.action_start_method == START_TIME_BASED:
            _LOGGER.info("Action %s is ready to start", next_action.action_id)
            self.create_action_task(next_action.action)<|MERGE_RESOLUTION|>--- conflicted
+++ resolved
@@ -2161,7 +2161,7 @@
                 entity_id = get_entity_id_from_number(self._hass, entity)
                 max_parent_end_time = max(now[entity_id], max_parent_end_time) if max_parent_end_time else now[entity_id]
 
-        _LOGGER.debug('max parent end time :%s', max_parent_end_time)
+        _LOGGER.debug("max parent end time :%s", max_parent_end_time)
         for entity in target_entities:
             entity_id = get_entity_id_from_number(self._hass, entity)
 
@@ -3348,7 +3348,6 @@
                     datetime_to_string(datetime.now()),
                 )
 
-<<<<<<< HEAD
             start_st = datetime.now()
             for entity in target_entities:
                 entity_id = get_entity_id_from_number(self._hass, entity)
@@ -3357,21 +3356,6 @@
                 action_info.start_time = start_st
                 # free_slot = self._find_slot_including_time_range(
                 #     self._lineage_table.free_slots[entity_id],
-=======
-            start_time = datetime.now()
-            for entity in target_entities:
-                entity_id = get_entity_id_from_number(self._hass, entity)
-                action_info = self.get_action_info(action.action_id, entity_id)
-                # _LOGGER.info("Action %s's start time: %s end time: %s", action.action_id, datetime_to_string(action_info.start_time), datetime_to_string(action_info.end_time))
-                # _LOGGER.info("Lock queue status: %s", [f"{action_id}:{datetime_to_string(action_lock.start_time)}-{datetime_to_string(action_lock.end_time)}" for action_id, action_lock in self._lineage_table.lock_queues[entity_id].items()])
-                # _LOGGER.info("Free slots status: %s", [f"{datetime_to_string(st)}-{datetime_to_string(et)}" for st, et in self._lineage_table.free_slots[entity_id].items()])
-                # self._return_free_slot(entity_id, action.action_id)
-                action_info.start_time = start_time
-                # self._lineage_table.lock_queues[entity_id].pop(action.action_id)
-                # _LOGGER.info("Consistent free slots status: %s", [f"{datetime_to_string(st)}-{datetime_to_string(et)}" for st, et in self._lineage_table.consistent_free_slots[entity_id].items()])
-                # free_slot = self._find_slot_including_time_range(
-                #     self._lineage_table.consistent_free_slots[entity_id],
->>>>>>> 69023e65
                 #     (action_info.start_time, action_info.end_time),
                 #     entity_id,
                 # )
@@ -3381,10 +3365,6 @@
                 #     self._lineage_table.free_slots[entity_id],
                 #     entity_id,
                 # )
-<<<<<<< HEAD
-=======
-                # self.schedule_lock(action, (start_time, action_info.end_time), entity_id)
->>>>>>> 69023e65
                 await self._reschedule_handler(
                     Event(
                         "",
@@ -3596,15 +3576,12 @@
     async def handle_event(self, event: Event) -> None:  # noqa: C901
         """Handle event."""
         async with self.handle_event_lock:
-<<<<<<< HEAD
-=======
             if self._reschedule_handler is not None:
                 self.remove_time_slots_before_now(
                     datetime.now(), self._lineage_table.free_slots
                 )
                 await self._reschedule_handler(event)
 
->>>>>>> 69023e65
             event_type: Optional[str] = event.data.get(CONF_TYPE)
             entity_id: Optional[str] = event.data.get(CONF_ENTITY_ID)
             action_id: Optional[str] = event.data.get(ATTR_ACTION_ID)
