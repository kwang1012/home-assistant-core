"""Provides functionality to interact with fans."""
from __future__ import annotations

from collections.abc import Callable
from dataclasses import dataclass
from datetime import timedelta
from enum import IntFlag
import functools as ft
import logging
import math
from typing import Any, final

import voluptuous as vol

from homeassistant.components.rasc.decorator import rasc_target_state
from homeassistant.config_entries import ConfigEntry
from homeassistant.const import (
    CONF_EVENT,
    CONF_SERVICE,
    CONF_SERVICE_DATA,
    RASC_START,
    SERVICE_TOGGLE,
    SERVICE_TURN_OFF,
    SERVICE_TURN_ON,
    STATE_ON,
)
from homeassistant.core import HomeAssistant
import homeassistant.helpers.config_validation as cv
from homeassistant.helpers.config_validation import (  # noqa: F401
    PLATFORM_SCHEMA,
    PLATFORM_SCHEMA_BASE,
)
from homeassistant.helpers.entity import ToggleEntity, ToggleEntityDescription
from homeassistant.helpers.entity_component import EntityComponent
from homeassistant.helpers.typing import ConfigType
from homeassistant.loader import bind_hass
from homeassistant.util.percentage import (
    percentage_to_ranged_value,
    ranged_value_to_percentage,
)

_LOGGER = logging.getLogger(__name__)

DOMAIN = "fan"
SCAN_INTERVAL = timedelta(seconds=30)

ENTITY_ID_FORMAT = DOMAIN + ".{}"


class FanEntityFeature(IntFlag):
    """Supported features of the fan entity."""

    SET_SPEED = 1
    OSCILLATE = 2
    DIRECTION = 4
    PRESET_MODE = 8


# These SUPPORT_* constants are deprecated as of Home Assistant 2022.5.
# Please use the FanEntityFeature enum instead.
SUPPORT_SET_SPEED = 1
SUPPORT_OSCILLATE = 2
SUPPORT_DIRECTION = 4
SUPPORT_PRESET_MODE = 8

SERVICE_INCREASE_SPEED = "increase_speed"
SERVICE_DECREASE_SPEED = "decrease_speed"
SERVICE_OSCILLATE = "oscillate"
SERVICE_SET_DIRECTION = "set_direction"
SERVICE_SET_PERCENTAGE = "set_percentage"
SERVICE_SET_PRESET_MODE = "set_preset_mode"

DIRECTION_FORWARD = "forward"
DIRECTION_REVERSE = "reverse"

ATTR_PERCENTAGE = "percentage"
ATTR_PERCENTAGE_STEP = "percentage_step"
ATTR_OSCILLATING = "oscillating"
ATTR_DIRECTION = "direction"
ATTR_CURRENT_DIRECTION = "current_direction"
ATTR_PRESET_MODE = "preset_mode"
ATTR_PRESET_MODES = "preset_modes"

# mypy: disallow-any-generics


class NotValidPresetModeError(ValueError):
    """Exception class when the preset_mode in not in the preset_modes list."""


@bind_hass
def is_on(hass: HomeAssistant, entity_id: str) -> bool:
    """Return if the fans are on based on the statemachine."""
    entity = hass.states.get(entity_id)
    assert entity
    return entity.state == STATE_ON


async def async_setup(hass: HomeAssistant, config: ConfigType) -> bool:
    """Expose fan control via statemachine and services."""
    component = hass.data[DOMAIN] = EntityComponent[FanEntity](
        _LOGGER, DOMAIN, hass, SCAN_INTERVAL
    )

    await component.async_setup(config)

    # After the transition to percentage and preset_modes concludes,
    # switch this back to async_turn_on and remove async_turn_on_compat
    component.async_register_entity_service(
        SERVICE_TURN_ON,
        {
            vol.Optional(ATTR_PERCENTAGE): vol.All(
                vol.Coerce(int), vol.Range(min=0, max=100)
            ),
            vol.Optional(ATTR_PRESET_MODE): cv.string,
        },
        "async_turn_on",
    )
    component.async_register_entity_service(SERVICE_TURN_OFF, {}, "async_turn_off")
    component.async_register_entity_service(SERVICE_TOGGLE, {}, "async_toggle")
    component.async_register_entity_service(
        SERVICE_INCREASE_SPEED,
        {
            vol.Optional(ATTR_PERCENTAGE_STEP): vol.All(
                vol.Coerce(int), vol.Range(min=0, max=100)
            )
        },
        "async_increase_speed",
        [FanEntityFeature.SET_SPEED],
    )
    component.async_register_entity_service(
        SERVICE_DECREASE_SPEED,
        {
            vol.Optional(ATTR_PERCENTAGE_STEP): vol.All(
                vol.Coerce(int), vol.Range(min=0, max=100)
            )
        },
        "async_decrease_speed",
        [FanEntityFeature.SET_SPEED],
    )
    component.async_register_entity_service(
        SERVICE_OSCILLATE,
        {vol.Required(ATTR_OSCILLATING): cv.boolean},
        "async_oscillate",
        [FanEntityFeature.OSCILLATE],
    )
    component.async_register_entity_service(
        SERVICE_SET_DIRECTION,
        {vol.Optional(ATTR_DIRECTION): cv.string},
        "async_set_direction",
        [FanEntityFeature.DIRECTION],
    )
    component.async_register_entity_service(
        SERVICE_SET_PERCENTAGE,
        {
            vol.Required(ATTR_PERCENTAGE): vol.All(
                vol.Coerce(int), vol.Range(min=0, max=100)
            )
        },
        "async_set_percentage",
        [FanEntityFeature.SET_SPEED],
    )
    component.async_register_entity_service(
        SERVICE_SET_PRESET_MODE,
        {vol.Required(ATTR_PRESET_MODE): cv.string},
        "async_set_preset_mode",
        [FanEntityFeature.SET_SPEED, FanEntityFeature.PRESET_MODE],
    )

    return True


async def async_setup_entry(hass: HomeAssistant, entry: ConfigEntry) -> bool:
    """Set up a config entry."""
    component: EntityComponent[FanEntity] = hass.data[DOMAIN]
    return await component.async_setup_entry(entry)


async def async_unload_entry(hass: HomeAssistant, entry: ConfigEntry) -> bool:
    """Unload a config entry."""
    component: EntityComponent[FanEntity] = hass.data[DOMAIN]
    return await component.async_unload_entry(entry)


@dataclass
class FanEntityDescription(ToggleEntityDescription):
    """A class that describes fan entities."""


class FanEntity(ToggleEntity):
    """Base class for fan entities."""

    entity_description: FanEntityDescription
    _attr_current_direction: str | None = None
    _attr_oscillating: bool | None = None
    _attr_percentage: int | None
    _attr_preset_mode: str | None
    _attr_preset_modes: list[str] | None
    _attr_speed_count: int
    _attr_supported_features: FanEntityFeature = FanEntityFeature(0)

    def set_percentage(self, percentage: int) -> None:
        """Set the speed of the fan, as a percentage."""
        raise NotImplementedError()

    async def async_set_percentage(self, percentage: int) -> None:
        """Set the speed of the fan, as a percentage."""
        if percentage == 0:
            await self.async_turn_off()
        await self.hass.async_add_executor_job(self.set_percentage, percentage)

    async def async_increase_speed(self, percentage_step: int | None = None) -> None:
        """Increase the speed of the fan."""
        await self._async_adjust_speed(1, percentage_step)

    async def async_decrease_speed(self, percentage_step: int | None = None) -> None:
        """Decrease the speed of the fan."""
        await self._async_adjust_speed(-1, percentage_step)

    async def _async_adjust_speed(
        self, modifier: int, percentage_step: int | None
    ) -> None:
        """Increase or decrease the speed of the fan."""
        current_percentage = self.percentage or 0

        if percentage_step is not None:
            new_percentage = current_percentage + (percentage_step * modifier)
        else:
            speed_range = (1, self.speed_count)
            speed_index = math.ceil(
                percentage_to_ranged_value(speed_range, current_percentage)
            )
            new_percentage = ranged_value_to_percentage(
                speed_range, speed_index + modifier
            )

        new_percentage = max(0, min(100, new_percentage))

        await self.async_set_percentage(new_percentage)

    def set_preset_mode(self, preset_mode: str) -> None:
        """Set new preset mode."""
        raise NotImplementedError()

    async def async_set_preset_mode(self, preset_mode: str) -> None:
        """Set new preset mode."""
        await self.hass.async_add_executor_job(self.set_preset_mode, preset_mode)

    def _valid_preset_mode_or_raise(self, preset_mode: str) -> None:
        """Raise NotValidPresetModeError on invalid preset_mode."""
        preset_modes = self.preset_modes
        if not preset_modes or preset_mode not in preset_modes:
            raise NotValidPresetModeError(
                f"The preset_mode {preset_mode} is not a valid preset_mode:"
                f" {preset_modes}"
            )

    def set_direction(self, direction: str) -> None:
        """Set the direction of the fan."""
        raise NotImplementedError()

    async def async_set_direction(self, direction: str) -> None:
        """Set the direction of the fan."""
        await self.hass.async_add_executor_job(self.set_direction, direction)

    def turn_on(
        self,
        percentage: int | None = None,
        preset_mode: str | None = None,
        **kwargs: Any,
    ) -> None:
        """Turn on the fan."""
        raise NotImplementedError()

    async def async_turn_on(
        self,
        percentage: int | None = None,
        preset_mode: str | None = None,
        **kwargs: Any,
    ) -> None:
        """Turn on the fan."""
        await self.hass.async_add_executor_job(
            ft.partial(
                self.turn_on,
                percentage=percentage,
                preset_mode=preset_mode,
                **kwargs,
            )
        )

    def oscillate(self, oscillating: bool) -> None:
        """Oscillate the fan."""
        raise NotImplementedError()

    async def async_oscillate(self, oscillating: bool) -> None:
        """Oscillate the fan."""
        await self.hass.async_add_executor_job(self.oscillate, oscillating)

    @property
    def is_on(self) -> bool | None:
        """Return true if the entity is on."""
        return (
            self.percentage is not None and self.percentage > 0
        ) or self.preset_mode is not None

    @property
    def percentage(self) -> int | None:
        """Return the current speed as a percentage."""
        if hasattr(self, "_attr_percentage"):
            return self._attr_percentage
        return 0

    @property
    def speed_count(self) -> int:
        """Return the number of speeds the fan supports."""
        if hasattr(self, "_attr_speed_count"):
            return self._attr_speed_count
        return 100

    @property
    def percentage_step(self) -> float:
        """Return the step size for percentage."""
        return 100 / self.speed_count

    @property
    def current_direction(self) -> str | None:
        """Return the current direction of the fan."""
        return self._attr_current_direction

    @property
    def oscillating(self) -> bool | None:
        """Return whether or not the fan is currently oscillating."""
        return self._attr_oscillating

    @property
    def capability_attributes(self) -> dict[str, list[str] | None]:
        """Return capability attributes."""
        attrs = {}

        if (
            self.supported_features & FanEntityFeature.SET_SPEED
            or self.supported_features & FanEntityFeature.PRESET_MODE
        ):
            attrs[ATTR_PRESET_MODES] = self.preset_modes

        return attrs

    @final
    @property
    def state_attributes(self) -> dict[str, float | str | None]:
        """Return optional state attributes."""
        data: dict[str, float | str | None] = {}
        supported_features = self.supported_features

        if supported_features & FanEntityFeature.DIRECTION:
            data[ATTR_DIRECTION] = self.current_direction

        if supported_features & FanEntityFeature.OSCILLATE:
            data[ATTR_OSCILLATING] = self.oscillating

        if supported_features & FanEntityFeature.SET_SPEED:
            data[ATTR_PERCENTAGE] = self.percentage
            data[ATTR_PERCENTAGE_STEP] = self.percentage_step

        if (
            supported_features & FanEntityFeature.PRESET_MODE
            or supported_features & FanEntityFeature.SET_SPEED
        ):
            data[ATTR_PRESET_MODE] = self.preset_mode

        return data

    @property
    def supported_features(self) -> FanEntityFeature:
        """Flag supported features."""
        return self._attr_supported_features

    @property
    def preset_mode(self) -> str | None:
        """Return the current preset mode, e.g., auto, smart, interval, favorite.

        Requires FanEntityFeature.SET_SPEED.
        """
        if hasattr(self, "_attr_preset_mode"):
            return self._attr_preset_mode
        return None

    @property
    def preset_modes(self) -> list[str] | None:
        """Return a list of available preset modes.

        Requires FanEntityFeature.SET_SPEED.
        """
        if hasattr(self, "_attr_preset_modes"):
            return self._attr_preset_modes
        return None

    @property
    def get_current_state(self) -> dict[str, Any]:
        """Return the current state of the entity."""
        current_state: dict[str, Any] = {"is_on": self.is_on}
        if self.supported_features & FanEntityFeature.SET_SPEED:
            current_state["percentage"] = self.percentage
        if self.supported_features & FanEntityFeature.DIRECTION:
            current_state["current_direction"] = self.current_direction
        if self.supported_features & FanEntityFeature.OSCILLATE:
            current_state["oscillating"] = self.oscillating
        if self.supported_features & FanEntityFeature.PRESET_MODE:
            current_state["preset_mode"] = self.preset_mode
        return current_state

    def async_get_action_target_state(  # noqa: C901
        self, action: dict[str, Any]
    ) -> dict[str, Any] | None:
        """Return expected state when action is start/complete."""

        def _target_start_state(
<<<<<<< HEAD
            current: int | float | str | None, target_complete_state: int | float | str
        ) -> Callable[[int | float | str], bool]:
            def match(value: int | float | str) -> bool:
                if (
                    isinstance(value, str)
                    and isinstance(current, str)
                    and isinstance(target_complete_state, str)
                ):
                    return value == current
                if (
                    isinstance(value, str)
                    or isinstance(current, str)
                    or isinstance(target_complete_state, str)
                ):
                    return False
=======
            current: int | float | None, target_complete_state: int | float
        ) -> Callable[[int | float], bool]:
            @rasc_target_state(target_complete_state)
            def match(value: int | float) -> bool:
>>>>>>> 48ab0bb5
                if current is None:
                    if target_complete_state > 0:
                        return value == 0
                    return value == 100
                if target_complete_state > current:
                    return value > current
                if target_complete_state < current:
                    return value < current
                return False

            return match

        def _target_direct_start_state(current: str | None) -> Callable[[str], bool]:
            def match(value: str) -> bool:
                return value != current

            return match

        def _target_complete_state(
<<<<<<< HEAD
            target_complete_state: int | str,
        ) -> Callable[[int | str], bool]:
            def match(value: int | str) -> bool:
=======
            target_complete_state: int,
        ) -> Callable[[int], bool]:
            @rasc_target_state(target_complete_state)
            def match(value: int) -> bool:
>>>>>>> 48ab0bb5
                return value == target_complete_state

            return match

        target: dict[str, Any] = super().async_get_action_target_state(action) or {}

        service_data = action[CONF_SERVICE_DATA]
        if action[CONF_SERVICE] == SERVICE_TURN_ON:
            if action[CONF_EVENT] == RASC_START:
                if ATTR_PERCENTAGE in service_data:
                    target[ATTR_PERCENTAGE] = _target_start_state(
                        self.percentage, service_data[ATTR_PERCENTAGE]
                    )
                if ATTR_PRESET_MODE in service_data:
                    target[ATTR_PRESET_MODE] = _target_start_state(
                        self.preset_mode, service_data[ATTR_PRESET_MODE]
                    )
            else:
                if ATTR_PERCENTAGE in service_data:
                    target[ATTR_PERCENTAGE] = _target_complete_state(
                        service_data[ATTR_PERCENTAGE]
                    )
                if ATTR_PRESET_MODE in service_data:
                    target[ATTR_PRESET_MODE] = _target_complete_state(
                        service_data[ATTR_PRESET_MODE]
                    )
        if action[CONF_SERVICE] == SERVICE_SET_PERCENTAGE:
            if action[CONF_EVENT] == RASC_START:
                target[ATTR_PERCENTAGE] = _target_start_state(
                    self.percentage, service_data[ATTR_PERCENTAGE]
                )
            else:
                target[ATTR_PERCENTAGE] = _target_complete_state(
                    service_data[ATTR_PERCENTAGE]
                )
        elif action[CONF_SERVICE] == SERVICE_INCREASE_SPEED:
            if action[CONF_EVENT] == RASC_START:
                target[ATTR_PERCENTAGE] = _target_start_state(
                    self.percentage,
                    min(100, self.percentage + service_data[ATTR_PERCENTAGE_STEP]),
                )
            else:
                target[ATTR_PERCENTAGE] = _target_complete_state(
                    min(100, self.percentage + service_data[ATTR_PERCENTAGE_STEP])
                )
        elif action[CONF_SERVICE] == SERVICE_DECREASE_SPEED:
            if action[CONF_EVENT] == RASC_START:
                target[ATTR_PERCENTAGE] = _target_start_state(
                    self.percentage,
                    max(0, self.percentage - service_data[ATTR_PERCENTAGE_STEP]),
                )
            else:
                target[ATTR_PERCENTAGE] = _target_complete_state(
                    max(0, self.percentage - service_data[ATTR_PERCENTAGE_STEP])
                )
        elif action[CONF_SERVICE] == SERVICE_SET_DIRECTION:
            if action[CONF_EVENT] == RASC_START:
                target[ATTR_CURRENT_DIRECTION] = _target_direct_start_state(
                    self.current_direction
                )
            else:
                target[ATTR_CURRENT_DIRECTION] = _target_complete_state(
                    service_data[ATTR_DIRECTION]
                )
        elif action[CONF_SERVICE] == SERVICE_OSCILLATE:
            if action[CONF_EVENT] == RASC_START:
                target[ATTR_OSCILLATING] = _target_start_state(
                    self.oscillating, service_data[ATTR_OSCILLATING]
                )
            else:
                target[ATTR_OSCILLATING] = _target_complete_state(
                    service_data[ATTR_OSCILLATING]
                )
        elif action[CONF_SERVICE] == SERVICE_SET_PRESET_MODE:
            if action[CONF_EVENT] == RASC_START:
                target[ATTR_PRESET_MODE] = _target_start_state(
                    self.preset_mode, service_data[ATTR_PRESET_MODE]
                )
            else:
                target[ATTR_PRESET_MODE] = _target_complete_state(
                    service_data[ATTR_PRESET_MODE]
                )

        return target

    def get_action_complete_percentage(
        self, request_state: dict[str, Any], action: dict[str, Any]
    ) -> float:
        """Return the percentage of completion of an action.

        None is unknown, 0 is not started, 1 is complete.
        """
        if CONF_SERVICE not in action:
            return 0.0

        if action[CONF_SERVICE] in (SERVICE_TURN_OFF, SERVICE_TOGGLE):
            return super().get_action_complete_percentage(request_state, action)
        if action[CONF_SERVICE] == SERVICE_TURN_ON:
            if CONF_SERVICE_DATA not in action:
                return 0.0
            if ATTR_PERCENTAGE in action[CONF_SERVICE_DATA]:
                complete_percentage: int | None = action[CONF_SERVICE_DATA][
                    ATTR_PERCENTAGE
                ]
                if not complete_percentage or not self.percentage:
                    return 0.0
                return self.percentage / complete_percentage
            if ATTR_PRESET_MODE in action[CONF_SERVICE_DATA]:
                if self.preset_mode == action[CONF_SERVICE_DATA][ATTR_PRESET_MODE]:
                    return 1.0
                return 0.0
        if action[CONF_SERVICE] == SERVICE_SET_PERCENTAGE:
            if (
                CONF_SERVICE_DATA not in action
                or ATTR_PERCENTAGE not in action[CONF_SERVICE_DATA]
            ):
                return 0.0
            complete_percentage = action[CONF_SERVICE_DATA][ATTR_PERCENTAGE]
            if not complete_percentage or not self.percentage:
                return 0.0
            start_percentage: int = request_state.get("percentage", 0)
            if start_percentage <= complete_percentage:
                current_progress = self.percentage - start_percentage
                target_progress = complete_percentage - start_percentage
            else:
                current_progress = start_percentage - self.percentage
                target_progress = start_percentage - complete_percentage
            return current_progress / target_progress
        if action[CONF_SERVICE] == SERVICE_INCREASE_SPEED:
            if (
                CONF_SERVICE_DATA not in action
                or ATTR_PERCENTAGE_STEP not in action[CONF_SERVICE_DATA]
            ):
                return 0.0
            step: int | None = action[CONF_SERVICE_DATA][ATTR_PERCENTAGE_STEP]
            if not step or not self.percentage:
                return 0.0
            start_percentage = request_state.get("percentage", 0)
            complete_percentage = start_percentage + step
            complete_percentage = min(100, complete_percentage)
            current_progress = self.percentage - start_percentage
            target_progress = complete_percentage - start_percentage
            return current_progress / target_progress
        if action[CONF_SERVICE] == SERVICE_DECREASE_SPEED:
            if (
                CONF_SERVICE_DATA not in action
                or ATTR_PERCENTAGE_STEP not in action[CONF_SERVICE_DATA]
            ):
                return 0.0
            step = action[CONF_SERVICE_DATA][ATTR_PERCENTAGE_STEP]
            if not step or not self.percentage:
                return 0.0
            start_percentage = request_state.get("percentage", 0)
            complete_percentage = start_percentage - step
            complete_percentage = max(0, complete_percentage)
            current_progress = start_percentage - self.percentage
            target_progress = start_percentage - complete_percentage
            return current_progress / target_progress
        if action[CONF_SERVICE] == SERVICE_SET_DIRECTION:
            if (
                CONF_SERVICE_DATA not in action
                or ATTR_DIRECTION not in action[CONF_SERVICE_DATA]
            ):
                return 0.0
            if self.current_direction == action[CONF_SERVICE_DATA][ATTR_DIRECTION]:
                return 1.0
            return 0.0
        return 0.0<|MERGE_RESOLUTION|>--- conflicted
+++ resolved
@@ -395,29 +395,15 @@
             return self._attr_preset_modes
         return None
 
-    @property
-    def get_current_state(self) -> dict[str, Any]:
-        """Return the current state of the entity."""
-        current_state: dict[str, Any] = {"is_on": self.is_on}
-        if self.supported_features & FanEntityFeature.SET_SPEED:
-            current_state["percentage"] = self.percentage
-        if self.supported_features & FanEntityFeature.DIRECTION:
-            current_state["current_direction"] = self.current_direction
-        if self.supported_features & FanEntityFeature.OSCILLATE:
-            current_state["oscillating"] = self.oscillating
-        if self.supported_features & FanEntityFeature.PRESET_MODE:
-            current_state["preset_mode"] = self.preset_mode
-        return current_state
-
     def async_get_action_target_state(  # noqa: C901
         self, action: dict[str, Any]
     ) -> dict[str, Any] | None:
         """Return expected state when action is start/complete."""
 
         def _target_start_state(
-<<<<<<< HEAD
             current: int | float | str | None, target_complete_state: int | float | str
         ) -> Callable[[int | float | str], bool]:
+            @rasc_target_state(target_complete_state)
             def match(value: int | float | str) -> bool:
                 if (
                     isinstance(value, str)
@@ -431,12 +417,6 @@
                     or isinstance(target_complete_state, str)
                 ):
                     return False
-=======
-            current: int | float | None, target_complete_state: int | float
-        ) -> Callable[[int | float], bool]:
-            @rasc_target_state(target_complete_state)
-            def match(value: int | float) -> bool:
->>>>>>> 48ab0bb5
                 if current is None:
                     if target_complete_state > 0:
                         return value == 0
@@ -456,16 +436,10 @@
             return match
 
         def _target_complete_state(
-<<<<<<< HEAD
             target_complete_state: int | str,
         ) -> Callable[[int | str], bool]:
+            @rasc_target_state(target_complete_state)
             def match(value: int | str) -> bool:
-=======
-            target_complete_state: int,
-        ) -> Callable[[int], bool]:
-            @rasc_target_state(target_complete_state)
-            def match(value: int) -> bool:
->>>>>>> 48ab0bb5
                 return value == target_complete_state
 
             return match
@@ -549,88 +523,4 @@
                     service_data[ATTR_PRESET_MODE]
                 )
 
-        return target
-
-    def get_action_complete_percentage(
-        self, request_state: dict[str, Any], action: dict[str, Any]
-    ) -> float:
-        """Return the percentage of completion of an action.
-
-        None is unknown, 0 is not started, 1 is complete.
-        """
-        if CONF_SERVICE not in action:
-            return 0.0
-
-        if action[CONF_SERVICE] in (SERVICE_TURN_OFF, SERVICE_TOGGLE):
-            return super().get_action_complete_percentage(request_state, action)
-        if action[CONF_SERVICE] == SERVICE_TURN_ON:
-            if CONF_SERVICE_DATA not in action:
-                return 0.0
-            if ATTR_PERCENTAGE in action[CONF_SERVICE_DATA]:
-                complete_percentage: int | None = action[CONF_SERVICE_DATA][
-                    ATTR_PERCENTAGE
-                ]
-                if not complete_percentage or not self.percentage:
-                    return 0.0
-                return self.percentage / complete_percentage
-            if ATTR_PRESET_MODE in action[CONF_SERVICE_DATA]:
-                if self.preset_mode == action[CONF_SERVICE_DATA][ATTR_PRESET_MODE]:
-                    return 1.0
-                return 0.0
-        if action[CONF_SERVICE] == SERVICE_SET_PERCENTAGE:
-            if (
-                CONF_SERVICE_DATA not in action
-                or ATTR_PERCENTAGE not in action[CONF_SERVICE_DATA]
-            ):
-                return 0.0
-            complete_percentage = action[CONF_SERVICE_DATA][ATTR_PERCENTAGE]
-            if not complete_percentage or not self.percentage:
-                return 0.0
-            start_percentage: int = request_state.get("percentage", 0)
-            if start_percentage <= complete_percentage:
-                current_progress = self.percentage - start_percentage
-                target_progress = complete_percentage - start_percentage
-            else:
-                current_progress = start_percentage - self.percentage
-                target_progress = start_percentage - complete_percentage
-            return current_progress / target_progress
-        if action[CONF_SERVICE] == SERVICE_INCREASE_SPEED:
-            if (
-                CONF_SERVICE_DATA not in action
-                or ATTR_PERCENTAGE_STEP not in action[CONF_SERVICE_DATA]
-            ):
-                return 0.0
-            step: int | None = action[CONF_SERVICE_DATA][ATTR_PERCENTAGE_STEP]
-            if not step or not self.percentage:
-                return 0.0
-            start_percentage = request_state.get("percentage", 0)
-            complete_percentage = start_percentage + step
-            complete_percentage = min(100, complete_percentage)
-            current_progress = self.percentage - start_percentage
-            target_progress = complete_percentage - start_percentage
-            return current_progress / target_progress
-        if action[CONF_SERVICE] == SERVICE_DECREASE_SPEED:
-            if (
-                CONF_SERVICE_DATA not in action
-                or ATTR_PERCENTAGE_STEP not in action[CONF_SERVICE_DATA]
-            ):
-                return 0.0
-            step = action[CONF_SERVICE_DATA][ATTR_PERCENTAGE_STEP]
-            if not step or not self.percentage:
-                return 0.0
-            start_percentage = request_state.get("percentage", 0)
-            complete_percentage = start_percentage - step
-            complete_percentage = max(0, complete_percentage)
-            current_progress = start_percentage - self.percentage
-            target_progress = start_percentage - complete_percentage
-            return current_progress / target_progress
-        if action[CONF_SERVICE] == SERVICE_SET_DIRECTION:
-            if (
-                CONF_SERVICE_DATA not in action
-                or ATTR_DIRECTION not in action[CONF_SERVICE_DATA]
-            ):
-                return 0.0
-            if self.current_direction == action[CONF_SERVICE_DATA][ATTR_DIRECTION]:
-                return 1.0
-            return 0.0
-        return 0.0+        return target