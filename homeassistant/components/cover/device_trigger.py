"""Provides device automations for Cover."""
from __future__ import annotations

import voluptuous as vol

from homeassistant.components.device_automation import DEVICE_TRIGGER_BASE_SCHEMA
from homeassistant.components.homeassistant.triggers import (
    numeric_state as numeric_state_trigger,
    state as state_trigger,
)
from homeassistant.const import (
    CONF_ABOVE,
    CONF_BELOW,
    CONF_DEVICE_ID,
    CONF_DOMAIN,
    CONF_ENTITY_ID,
    CONF_FOR,
    CONF_PLATFORM,
    CONF_TYPE,
    CONF_VALUE_TEMPLATE,
    STATE_CLOSED,
    STATE_CLOSING,
    STATE_OPEN,
    STATE_OPENING,
)
from homeassistant.core import CALLBACK_TYPE, HomeAssistant
from homeassistant.helpers import config_validation as cv, entity_registry as er
from homeassistant.helpers.entity import get_supported_features
from homeassistant.helpers.trigger import TriggerActionType, TriggerInfo
from homeassistant.helpers.typing import ConfigType

from . import (
    DOMAIN,
    SUPPORT_CLOSE,
    SUPPORT_OPEN,
    SUPPORT_SET_POSITION,
    SUPPORT_SET_TILT_POSITION,
    CoverEntity as cover,
)

POSITION_TRIGGER_TYPES = {"position", "tilt_position"}
STATE_TRIGGER_TYPES = {"opened", "closed", "opening", "closing"}

POSITION_TRIGGER_SCHEMA = vol.All(
    DEVICE_TRIGGER_BASE_SCHEMA.extend(
        {
            vol.Required(CONF_ENTITY_ID): cv.entity_id_or_uuid,
            vol.Required(CONF_TYPE): vol.In(POSITION_TRIGGER_TYPES),
            vol.Optional(CONF_ABOVE): vol.All(
                vol.Coerce(int), vol.Range(min=0, max=100)
            ),
            vol.Optional(CONF_BELOW): vol.All(
                vol.Coerce(int), vol.Range(min=0, max=100)
            ),
        }
    ),
    cv.has_at_least_one_key(CONF_BELOW, CONF_ABOVE),
)

STATE_TRIGGER_SCHEMA = DEVICE_TRIGGER_BASE_SCHEMA.extend(
    {
        vol.Required(CONF_ENTITY_ID): cv.entity_id_or_uuid,
        vol.Required(CONF_TYPE): vol.In(STATE_TRIGGER_TYPES),
        vol.Optional(CONF_FOR): cv.positive_time_period_dict,
    }
)

TRIGGER_SCHEMA = vol.Any(POSITION_TRIGGER_SCHEMA, STATE_TRIGGER_SCHEMA)


async def async_get_triggers(
    hass: HomeAssistant, device_id: str
) -> list[dict[str, str]]:
    """List device triggers for Cover devices."""
    registry = er.async_get(hass)
    triggers = []

    # Get all the integrations entities for this device
    for entry in er.async_entries_for_device(registry, device_id):
        if entry.domain != DOMAIN:
            continue

        supported_features = get_supported_features(hass, entry.entity_id)
        supports_open_close = supported_features & (SUPPORT_OPEN | SUPPORT_CLOSE)

        # Add triggers for each entity that belongs to this integration
        base_trigger = {
            CONF_PLATFORM: "device",
            CONF_DEVICE_ID: device_id,
            CONF_DOMAIN: DOMAIN,
            CONF_ENTITY_ID: entry.id,
        }

        if supports_open_close:
            triggers += [
                {
                    **base_trigger,
                    CONF_TYPE: trigger,
                }
                for trigger in STATE_TRIGGER_TYPES
            ]
        if supported_features & SUPPORT_SET_POSITION:
            triggers.append(
                {
                    **base_trigger,
                    CONF_TYPE: "position",
                }
            )
        if supported_features & SUPPORT_SET_TILT_POSITION:
            triggers.append(
                {
                    **base_trigger,
                    CONF_TYPE: "tilt_position",
                }
            )

    return triggers


async def async_get_trigger_capabilities(
    hass: HomeAssistant, config: ConfigType
) -> dict[str, vol.Schema]:
    """List trigger capabilities."""
    if config[CONF_TYPE] not in POSITION_TRIGGER_TYPES:
        return {
            "extra_fields": vol.Schema(
                {vol.Optional(CONF_FOR): cv.positive_time_period_dict}
            )
        }

    return {
        "extra_fields": vol.Schema(
            {
                vol.Optional(CONF_ABOVE, default=0): vol.All(
                    vol.Coerce(int), vol.Range(min=0, max=100)
                ),
                vol.Optional(CONF_BELOW, default=100): vol.All(
                    vol.Coerce(int), vol.Range(min=0, max=100)
                ),
            }
        )
    }


async def async_attach_trigger(
    hass: HomeAssistant,
    config: ConfigType,
    action: TriggerActionType,
    trigger_info: TriggerInfo,
) -> CALLBACK_TYPE:
    """Attach a trigger."""
    if config[CONF_TYPE] in STATE_TRIGGER_TYPES:
        if config[CONF_TYPE] == "opened":
            to_state = STATE_OPEN
        elif config[CONF_TYPE] == "closed":
            to_state = STATE_CLOSED
        elif config[CONF_TYPE] == "opening":
            to_state = STATE_OPENING
        elif config[CONF_TYPE] == "closing":
            to_state = STATE_CLOSING

        state_config = {
            CONF_PLATFORM: "state",
            CONF_ENTITY_ID: config[CONF_ENTITY_ID],
            state_trigger.CONF_TO: to_state,
        }
        if CONF_FOR in config:
            state_config[CONF_FOR] = config[CONF_FOR]
        state_config = await state_trigger.async_validate_trigger_config(
            hass, state_config
        )
        return await state_trigger.async_attach_trigger(
            hass, state_config, action, trigger_info, platform_type="device"
        )

    if config[CONF_TYPE] == "position":
        position = "current_position"
    if config[CONF_TYPE] == "tilt_position":
        position = "current_tilt_position"
    min_pos = config.get(CONF_ABOVE, -1)
    max_pos = config.get(CONF_BELOW, 101)
    value_template = f"{{{{ state.attributes.{position} }}}}"

    numeric_state_config = {
        CONF_PLATFORM: "numeric_state",
        CONF_ENTITY_ID: config[CONF_ENTITY_ID],
        CONF_BELOW: max_pos,
        CONF_ABOVE: min_pos,
        CONF_VALUE_TEMPLATE: value_template,
    }
    numeric_state_config = await numeric_state_trigger.async_validate_trigger_config(
        hass, numeric_state_config
    )
    return await numeric_state_trigger.async_attach_trigger(
        hass, numeric_state_config, action, trigger_info, platform_type="device"
    )


<<<<<<< HEAD
=======
async def async_get_action_completed_state(action: str) -> str | None:
    """Return expected state when action is complete."""
    if action == "open":
        to_state = "opened"
    elif action == "close":
        to_state = "closed"
    elif action == "open_tilt":
        to_state = "tilt_position"
    elif action == "close_tilt":
        to_state = "tilt_position"
    elif action == "set_position":
        to_state = "position"
    elif action == "set_tilt_position":
        to_state = "tilt_position"
    else:
        to_state = None
    return to_state


>>>>>>> 63b33914
async def async_attach_trigger_from_prev_action(
    hass: HomeAssistant,
    config: ConfigType,
    action: TriggerActionType,
    trigger_info: TriggerInfo,
) -> CALLBACK_TYPE:
    """Listen for state changes based on previous action configuration."""
<<<<<<< HEAD
    to_state = await cover.async_get_action_completed_state(config[CONF_TYPE])
=======
    to_state = await async_get_action_completed_state(config[CONF_TYPE])
>>>>>>> 63b33914
    trigger_config = {
        CONF_ENTITY_ID: config[CONF_ENTITY_ID],
        CONF_TYPE: to_state,
    }
    if CONF_ABOVE in config:
        trigger_config[CONF_ABOVE] = config[CONF_ABOVE]
    if CONF_BELOW in config:
        trigger_config[CONF_BELOW] = config[CONF_BELOW]

    return await async_attach_trigger(hass, trigger_config, action, trigger_info)<|MERGE_RESOLUTION|>--- conflicted
+++ resolved
@@ -196,8 +196,6 @@
     )
 
 
-<<<<<<< HEAD
-=======
 async def async_get_action_completed_state(action: str) -> str | None:
     """Return expected state when action is complete."""
     if action == "open":
@@ -217,7 +215,6 @@
     return to_state
 
 
->>>>>>> 63b33914
 async def async_attach_trigger_from_prev_action(
     hass: HomeAssistant,
     config: ConfigType,
@@ -225,11 +222,7 @@
     trigger_info: TriggerInfo,
 ) -> CALLBACK_TYPE:
     """Listen for state changes based on previous action configuration."""
-<<<<<<< HEAD
     to_state = await cover.async_get_action_completed_state(config[CONF_TYPE])
-=======
-    to_state = await async_get_action_completed_state(config[CONF_TYPE])
->>>>>>> 63b33914
     trigger_config = {
         CONF_ENTITY_ID: config[CONF_ENTITY_ID],
         CONF_TYPE: to_state,
